default: testlxd

<<<<<<< HEAD
# Run acceptance tests
.PHONY: testacc
testacc:
	TF_ACC=1 go test ./... -v $(TESTARGS) -timeout 120m

.PHONY: lint
lint:
	golangci-lint run -c .golangci.yml
=======
.PHONY: testslxd
testlxd:
	TF_ACC=1 TEST_CLOUD=lxd go test ./... -v $(TESTARGS) -timeout 120m

.PHONY: testmicrok8s
testmicrok8s:
	TF_ACC=1 TEST_CLOUD=microk8s go test ./... -v $(TESTARGS) -timeout 120m
>>>>>>> 1176bbc0
<|MERGE_RESOLUTION|>--- conflicted
+++ resolved
@@ -1,20 +1,13 @@
 default: testlxd
-
-<<<<<<< HEAD
-# Run acceptance tests
-.PHONY: testacc
-testacc:
-	TF_ACC=1 go test ./... -v $(TESTARGS) -timeout 120m
 
 .PHONY: lint
 lint:
 	golangci-lint run -c .golangci.yml
-=======
-.PHONY: testslxd
+  
+.PHONY: testlxd
 testlxd:
 	TF_ACC=1 TEST_CLOUD=lxd go test ./... -v $(TESTARGS) -timeout 120m
 
 .PHONY: testmicrok8s
 testmicrok8s:
-	TF_ACC=1 TEST_CLOUD=microk8s go test ./... -v $(TESTARGS) -timeout 120m
->>>>>>> 1176bbc0
+	TF_ACC=1 TEST_CLOUD=microk8s go test ./... -v $(TESTARGS) -timeout 120m