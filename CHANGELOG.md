<<<<<<< HEAD
## 1.0.0 (WIP)

NOTES:

* **This release requires Juju controller version 2.9.49 or higher Juju.**
* **If using JAAS, this release requires Juju controller version 3.6.5 or higher.**
* This release uses Juju client api code from the Juju 3.6.4 release.

BREAKING CHANGES:

* The following resources have had the `model` field replaced with `model_uuid` [791](https://github.com/juju/terraform-provider-juju/issues/791). Users will need to update their plans and modules to refer to models by UUID. Further details are available at the linked issue.
  * Model data source
  * Application data source
  * Offer data source
  * Secret data source
  * Machine data source
  * Application resource
  * Integration resource
  * Machine resource
  * Offer resource
  * SSH Key resource
  * Model Access resource
  * Secret Access resource
  * Secret resource
* Related to the above, all resources that import a model-scoped resource have had their import
syntax changed to require a model UUID instead of a model name. This includes most of the resources
in the above list with some exceptions (e.g. offer import requires the offer URL) and additionally
includes the model resource.
* The offer data source no longer contains the computed field `model`.
* The `placement` field has been removed from the application resource - use `machines` instead.
* The `principle` field has been removed from the application resource as it was unused.
* The `series` field has been removed from the application resource - use `base` instead.
* The `series` field has been removed from the machine resource - use `base` instead.

## 0.23.0 (September 22, 2025)
=======
## 0.23.1 (October 9, 2025)
>>>>>>> df2cdd0d

NOTES:

* **This release requires Juju controller version 2.9.49 or higher Juju.**
* **If using JAAS, this release requires Juju controller version 3.6.5 or higher.**
* This release uses Juju client api code from the Juju 3.6.4 release.

BUG FIXES

* Partial revert of new behaviour related to cross-model relations by @kian99 in [#938](https://github.com/juju/terraform-provider-juju/pull/938) that exposed a Juju bug, see [#20818](https://github.com/juju/juju/issues/20818).
  * Multiple saas apps for the same offer URL surface an issue where relations to the additional saas apps don't work correctly. See the Juju issue for more details on the problem and how to resolve it.

See our docs for more information https://documentation.ubuntu.com/terraform-provider-juju/latest/reference/terraform-provider/resources/integration/#cross-model-relations on the provider's approach to cross-model relations.

## 0.23.0 (September 22, 2025)

NOTES:

* **This release requires Juju controller version 2.9.49 or higher Juju.**
* **If using JAAS, this release requires Juju controller version 3.6.5 or higher.**
* This release uses Juju client api code from the Juju 3.6.4 release.

ENHANCEMENTS

* Added the `secret_uri` computed field to the secret resource by @alesstimec in [#850](https://github.com/juju/terraform-provider-juju/pull/850)
* Waiting for model resource to be deleted before returning by @SimoneDutto in [#743](https://github.com/juju/terraform-provider-juju/pull/743)
* Support `null` values in model config by @SimoneDutto in [#851](https://github.com/juju/terraform-provider-juju/pull/851)
* Support `null` values app config by @SimoneDutto in [#864](https://github.com/juju/terraform-provider-juju/pull/864)
* Added custom create timeout for the machine resource by @kian99 in [#868](https://github.com/juju/terraform-provider-juju/pull/868)
* Issue errors instead of warnings by default on failed resource deletion by @kian99 in [#877](https://github.com/juju/terraform-provider-juju/pull/877) - See the new provider config `skip_failed_deletion` to revert to the previous behavior - more information is available in the provider documentation.
* Allow changing charm channel and revision together by @luci1900 in [#889](https://github.com/juju/terraform-provider-juju/pull/889)

BUG FIXES

* Change for the `applications` field from list to set in the `juju_access_secret` resource by @alesstimec in [#848](https://github.com/juju/terraform-provider-juju/pull/848)
* Change for the `users` field from list to set in the `juju_access_model` resource by @alesstimec in [#849](https://github.com/juju/terraform-provider-juju/pull/849)
* Fix for [#267](https://github.com/juju/terraform-provider-juju/issues/267) affecting the `ssh-key` resource by @SimoneDutto in [#844](https://github.com/juju/terraform-provider-juju/pull/844)
* Fix for [#662](https://github.com/juju/terraform-provider-juju/issues/662) by @alesstimec in [#831](https://github.com/juju/terraform-provider-juju/pull/831)
* Clarification of the error when reading application offers by @claudiubelu in [#872](https://github.com/juju/terraform-provider-juju/pull/872)
* Fix for [#881](https://github.com/juju/terraform-provider-juju/issues/881) by @SimoneDutto in [#890](https://github.com/juju/terraform-provider-juju/pull/890)
* Fix for the offer and integration resource logic by @kian99 in [#893](https://github.com/juju/terraform-provider-juju/pull/893)
* Fix for finding offers based on endpoints by @SimoneDutto in [#906](https://github.com/juju/terraform-provider-juju/pull/906)
* Fix for [#473](https://github.com/juju/terraform-provider-juju/issues/473) and [#235](https://github.com/juju/terraform-provider-juju/issues/235) by @kian99 in [#898](https://github.com/juju/terraform-provider-juju/pull/898)

DOCUMENTATION

* Add channel and revision example and clarification to the charms by @tmihoc in [#892](https://github.com/juju/terraform-provider-juju/pull/892)
* Add doc on managing model migrations by @kian99 in [#895](https://github.com/juju/terraform-provider-juju/pull/895)

CI & MAINTENANCE

* Added wait-for and add unit tests in CI by @SimoneDutto in [#852](https://github.com/juju/terraform-provider-juju/pull/852)
* Remove microk8s setup for jaas test and refactor tests by @SimoneDutto in [#861](https://github.com/juju/terraform-provider-juju/pull/861)
* Re-enable the machine with placement test by @alesstimec in [#840](https://github.com/juju/terraform-provider-juju/pull/840)
* Added a script to generate env file from switched controller by @SimoneDutto in [#879](https://github.com/juju/terraform-provider-juju/pull/879)
* Use concurrency in workflows by @kian99 in [#894](https://github.com/juju/terraform-provider-juju/pull/894)
* Added the security scan workflow by @alesstimec in [#902](https://github.com/juju/terraform-provider-juju/pull/902)
* Added `SECURITY.md` by @alesstimec in [#904](https://github.com/juju/terraform-provider-juju/pull/904)
* Added tiobe scan workflow to point to the repo where we run it by @SimoneDutto in [#907](https://github.com/juju/terraform-provider-juju/pull/907)

## 0.22.0 (August 18, 2025)

NOTES:

* **This release requires Juju controller version 2.9.49 or higher Juju.**
* **If using JAAS, this release requires Juju controller version 3.6.5 or higher.**
* This release uses Juju client api code from the Juju 3.6.4 release.

ENHANCEMENTS

* An improvement of sematic comparison for constraints by @kian99 in [829](https://github.com/juju/terraform-provider-juju/pull/829).

BUG FIXES

* A fix for SSH key resource ID handling by @kian99 in [824](https://github.com/juju/terraform-provider-juju/pull/824).
* A fix for removal of multiple integrations with the same endpoint by @SimoneDutto in [814](https://github.com/juju/terraform-provider-juju/pull/814).

DOCUMENTATION

* Addition of related links by @tmihoc in [825](https://github.com/juju/terraform-provider-juju/pull/825).
* Clarification of cloud and controller authorization and improvement to documentation navigation by @tmihoc in [831](https://github.com/juju/terraform-provider-juju/pull/832).
* Update to the documentation starter pack by @tmihoc in [836](https://github.com/juju/terraform-provider-juju/pull/836).

## 0.21.1 (August 4, 2025)

NOTES:

* **This release requires Juju controller version 2.9.49 or higher Juju.**
* **If using JAAS, this release requires Juju controller version 3.6.5 or higher.**
* This release uses Juju client api code from the Juju 3.6.4 release.
* This is a patch release to provide an early fix for [810](https://github.com/juju/terraform-provider-juju/issues/810).

BUG FIXES

* Avoid revoking and re-granting users' access to offers [816](https://github.com/juju/terraform-provider-juju/pull/816) by @SimoneDutto
* Allow offers that were previously consumed with the Juju CLI to work with Terraform [802](https://github.com/juju/terraform-provider-juju/pull/802) by @kian99

DOCUMENTATION

* Changes to move the docs to the Ubuntu domain [807](https://github.com/juju/terraform-provider-juju/pull/807) by @tmihoc
* Add sitemap config and support for google analytics [812](https://github.com/juju/terraform-provider-juju/pull/812) by @tmihoc

## 0.21.0 (July 21, 2025)

NOTES:

* **This release requires Juju controller version 2.9.49 or higher Juju.**
* **If using JAAS, this release requires Juju controller version 3.6.5 or higher.**
* This release uses Juju client api code from the Juju 3.6.4 release.

ENHANCEMENTS

* Retry model creation when error is `TransactionAborted` [763](https://github.com/juju/terraform-provider-juju/pull/763) by @SimoneDutto
* Wait for `hostname` field to be populated when creating `juju_machine` resource [788](https://github.com/juju/terraform-provider-juju/pull/788) by @SimoneDutto
* Add a `no-service-account` flag to the `juju_kubernetes_cloud` resource to avoid service account creation by the provier [793](https://github.com/juju/terraform-provider-juju/pull/793) by @SimoneDutto
* Using the custom type for `constraints` in the `juju_application` resource [796](https://github.com/juju/terraform-provider-juju/pull/796) by @alesstimec
* Waiting for machine deletion [761](https://github.com/juju/terraform-provider-juju/pull/761) by @alesstimec

BUG FIXES

* Store `juju_machine` ID immediately after creation [799](https://github.com/juju/terraform-provider-juju/pull/799) by @kian99

DOCUMENTATION

* Update `juju_offer` documentation to use `endpoints` [781](https://github.com/juju/terraform-provider-juju/pull/781) by @SimoneDutto

CI IMPROVEMENTS

* Fix UpgradeProvider tests by removing `PlanOnly = true` [782](https://github.com/juju/terraform-provider-juju/pull/782) by @SimoneDutto
* Fix JAAS integration test [792](https://github.com/juju/terraform-provider-juju/pull/792) by @SimoneDutto
* Avoid model creation in JAAS tests for `juju_kubernetes_cloud` [797](https://github.com/juju/terraform-provider-juju/pull/797) by @SimoneDutto

## 0.20.0 (June 16, 2025)

NOTES:

* **This release requires Juju controller version 2.9.49 or higher Juju.**
* **If using JAAS, this release requires Juju controller version 3.6.5 or higher.**
* This release uses Juju client api code from the Juju 3.6.4 release.

ENHANCEMENTS

* **BREAKING CHANGE** to the `juju_offer` schema. The `endpoint` field is field has been removed in favor of the `endpoints` field, which allows for definition of multiple endpoints in a single juju application offer [752](https://github.com/juju/terraform-provider-juju/pull/752) by @SimoneDutto.
* Introduction of `juju_machine` annotations [748](https://github.com/juju/terraform-provider-juju/pull/748) by @alesstimec.
* Introduction of waiting for changes to take effect [738](https://github.com/juju/terraform-provider-juju/pull/738) by SimoneDutto, followed up by [738](https://github.com/juju/terraform-provider-juju/pull/742) that introduces a wait for application deletion and [760](https://github.com/juju/terraform-provider-juju/pull/760) that introduces a wait for integration deletion.
* Removal of the `juju_jaas_access_service_account` resource [759](https://github.com/juju/terraform-provider-juju/pull/759) by @kian99. Service account authentication can now be used with JAAS to upload cloud credentials directly to the controller. 


BUG FIXES

* Fix for scaling up applications [730](https://github.com/juju/terraform-provider-juju/pull/730) by @alesstimec.
* Introduction of a custom type for `juju_machine` constraints [739](https://github.com/juju/terraform-provider-juju/pull/739) by @SimoneDutto, which fixes issues [#734](https://github.com/juju/terraform-provider-juju/issues/734) and [#729](https://github.com/juju/terraform-provider-juju/issues/729).

DOCUMENTATION

* Introduction of auto-generated RTD documentation [758](https://github.com/juju/terraform-provider-juju/pull/758) by @SimoneDutto.
* JAAS-related documentation improvements [746](https://github.com/juju/terraform-provider-juju/pull/746) by @tmihoc.

CI IMPROVEMENTS

* Update to the acceptance test to upload cloud credentials to the controller at the start of test [737](https://github.com/juju/terraform-provider-juju/pull/737) by @kian99.
* Allowing tests to diable waiting for changes to take effect [751](https://github.com/juju/terraform-provider-juju/pull/751) by @kian99.


## 0.19.0 (April 22, 2025)

NOTES:

* **This release requires Juju controller version 2.9.49 or higher Juju.**
* **If using JAAS, this release requires Juju controller version 3.5.0 or higher.**
* This release uses Juju client api code from the Juju 3.6.4 release.

ENHANCEMENTS

* Support for resetting application configuration settings [694](https://github.com/juju/terraform-provider-juju/pull/694) by @Soundarya03
* Machine creation timeout increased to 30 minutes [717](https://github.com/juju/terraform-provider-juju/pull/717) by @alesstimec
* Introduction of `machines` in `juju_application` to replace the now deprecated `placement` [716](https://github.com/juju/terraform-provider-juju/pull/716) by @alesstimec

BUG FIXES

* Fix for custom OCI images in application [700](https://github.com/juju/terraform-provider-juju/pull/700) by @SimoneDutto
* Fix for application resource update also updating charm revision number [709](https://github.com/juju/terraform-provider-juju/pull/709) by @SimoneDutto 


DOCUMENTATION

* Contribution guide [719](https://github.com/juju/terraform-provider-juju/pull/719) by @tmihoc
* Updates to the documentation home page and the community section [718](https://github.com/juju/terraform-provider-juju/pull/718) by @tmihoc

CI IMPROVEMENTS

* Update JAAS dependency to latest [693](https://github.com/juju/terraform-provider-juju/pull/693) by @SimoneDutto
* Update Juju dependency to 3.6.4 [696](https://github.com/juju/terraform-provider-juju/pull/696) by @kian99
* Update the CLA workflow to v2 [702](https://github.com/juju/terraform-provider-juju/pull/702) by @SimoneDutto
* Use the 3/stable channel for Juju in jaas integration tests [720](https://github.com/juju/terraform-provider-juju/pull/720) by @SimoneDutto

## 0.18.0 (March 18, 2025)

NOTES:

* **This release requires Juju controller version 2.9.49 or higher juju.**
* **If using JAAS, this release requires Juju controller version 3.5.0 or higher.**
* This release uses juju client api code from the juju 3.6.3 release.

ENHANCEMENTS:

* Support for adding annotations to the `juju_model` resource [689](https://github.com/juju/terraform-provider-juju/pull/689) by @SimoneDutto
* Support for JAAS roles [648](https://github.com/juju/terraform-provider-juju/pull/648) by @SimoneDutto
* Creating `juju_machine` resource blocks until machine reaches `running` state, which means `terraform apply` might now take longer to complete, but will enable correct and repeatable deploys in the future [679](https://github.com/juju/terraform-provider-juju/pull/679) by @alesstimec

DOCUMENTATION:

* Added how-tos for all resources and general documentation updates [658](https://github.com/juju/terraform-provider-juju/pull/658) by @tmihoc
* Updated role management howto [687](https://github.com/juju/terraform-provider-juju/pull/687) by @tmihoc

## 0.17.0 (February 18, 2025)

NOTES:

* **This release requires Juju controller version 2.9.49 or higher juju.**
* **If using JAAS, this release requires Juju controller version 3.5.0 or higher.**
* This release uses juju client api code from the juju 3.6.0 release.


BUG FIXES:

* fix for the update of the juju_kubernetes_cloud resource [#665](https://github.com/juju/terraform-provider-juju/pull/665) which addresses issue [#664](https://github.com/juju/terraform-provider-juju/issues/664).
* fix for the update of the juju_application resource to a specific charm revision [#669](https://github.com/juju/terraform-provider-juju/pull/669).
* fix for changing the juju_application charm base [#652](https://github.com/juju/terraform-provider-juju/pull/652), which addresses issue [#635](https://github.com/juju/terraform-provider-juju/issues/635)

## 0.16.0 (January 20, 2025)

NOTES:

* **This release requires Juju controller version 2.9.49 or higher juju.**
* **If using JAAS, this release requires Juju controller version 3.5.0 or higher.**
* This release uses juju client api code from the juju 3.6.0 release.

ENHANCEMENTS:

* The new `juju_application` data source allows you to incorporate already existing applications. (Thanks @shipperizer).
* The new `juju_access_offer` resource allows you to manage access to application offers (Tanks @amandahla).
* The new `juju_jaas_group` data source allows you to incorporate already existing groups (Thanks @pkulik0).

BUG FIXES:

* fix: fix the use of a hardcoded admin user #653

## 0.15.1 (December 3, 2024)

NOTES:

ENHANCEMENTS:
* Various documentation updates
  * add text to attributes where changing them will replace the resource
  * add warning requested in an issue Deleting config from plan does not reset it #393
  * reword note on offer_url in integration resources

## 0.15.0 (October 14, 2024)

NOTES:

* **This release requires Juju controller version 2.9.49 or higher juju.**
* **If using JAAS, this release requires Juju controller version 3.5.0 or higher.**
* This release uses juju client api code from the juju 3.5.1 release.

ENHANCEMENTS:

* Support for JAAS access settings via the following new resources:
    *  `juju_jaas_access_cloud`
    *  `juju_jaas_access_controller`
    *  `juju_jaas_access_group`
    *  `juju_jaas_access_model`
    *  `juju_jaas_access_offer`
    *  `juju_jaas_access_service_account`
    *  `juju_jaas_group`
* Support for adding kubernetes clouds to existing controllers with the new
`juju_kubernetes_cloud` resource.

BUG FIXES:

* feat: add computed uuid to model resource by @hmlanigan in #599
* fix: remove requirement on ca cert by @kian99 in #567

## 0.14.0 (September 9, 2024)

NOTES:

* **This release requires juju controller version 2.9.49 or later juju.**
* This release uses juju client api code from the juju 3.5.1 release.

ENHANCEMENTS:

* Allow applications to specify charm resources as oci-image urls, in addition to revisions.

BUG FIXES:

* fix: bugs 535 and 539 only find storage for application being read by @hmlanigan in #557
* fix (application): do no panic on nil pointer by @hmlanigan in #563
* fix(constraints): ensure constraints are non-null by @jack-w-shaw in #556
* fix(storagedirective): fix storage directive validator by @anvial in #538
* fix(application): update resource example to use correct charm storage by @anvial in #533

## 0.13.0 (July 15, 2024)

NOTES:

* **This release requires juju controller version 2.9.49 or later juju.**
* This release uses juju client api code from the juju 3.5.1 release.

ENHANCEMENTS:

* Support for application resources to use storage is added. You can now use `storage` and `storage_directives` fields in an application resource to utilize storage in your application.
* Bug reports are enhanced to require more information, including the Juju controller version.
* [Conventional commits](https://www.conventionalcommits.org/en/v1.0.0/) are now required in contributions to the repository.
* Provider test runs are improved to run faster. A foundation for running tests in parallel has been laid out. More work is needed on GitHub runners to enable parallel testing.

BUG FIXES:

* Panic in handling storage conversion errors is fixed, by @anvial in https://github.com/juju/terraform-provider-juju/pull/525
* Placement and constraints directives are allowed to co-exist in machine resources. Added by @hmlanigan in https://github.com/juju/terraform-provider-juju/pull/499

## 0.12.0 (April 22, 2024)

NOTES:

* **This release requires juju controller version 2.9.49 or later juju.**
* This release uses juju client api code from the juju 3.5-beta1 candidate release.
* The added JAAS login enhancements requires Juju controller version 3.5.0 or higher.
* The added Juju secrets support requires Juju controller version 3.4.0 or higher.

ENHANCEMENTS:

* Support for user secret management is added. You can now use `juju_secret` and `juju_access_secret` resources to create and manage secrets, as well as grant/revoke access to the applications in your plan. You can also use `juju_secret` data source in your configuration to access a secret.
* Provider config is enhanced with support for Client ID and secret to enable logging in to JAAS using client credentials.

BUG FIXES:

* Channel for charms in an application resource requires both track and risk (e.g., `latest` vs `latest/stable`). A validation for channel in application resource is added by @Aflynn50 in https://github.com/juju/terraform-provider-juju/pull/447


## 0.11.0 (March 18, 2024)

NOTES:

* **This release requires juju controller version 2.9.47 or later juju.**
* This release uses juju client api code from the juju 3.3.0 release. 

ENHANCEMENTS:

* Add resource revisions for juju_application. This is similar to 
`juju deploy <charm> --resource <name>:#` and `juju attach-resource <application> <name>:#`.
* Add kvm and/or lxd machines via the juju_machine resource. This is similar to 
`juju add-machine lxd` and `juju add-machine kvm:0` commands.
* Use the DeployFromRevision API endpoint from juju for application deployments with juju 3.3+.
* Add space support for the juju_application resources. You can now specify endpoint bindings for
applications. This is similar to `juju deploy --bind` and `juju bind` commands.

BUG FIXES:

* Fix upgrade charm revision for application resources by @hmlanigan in https://github.com/juju/terraform-provider-juju/pull/414
* Fixes Config/Revision update ordering. by @anvial in https://github.com/juju/terraform-provider-juju/pull/407
* Adds error check to ReadModel function by @anvial in https://github.com/juju/terraform-provider-juju/pull/416
* Add info about `plangenerator` to README. by @anvial in https://github.com/juju/terraform-provider-juju/pull/429
* Update retry to improve machine placement on read and introduce internal/juju unit tests with mocking by @hmlanigan in https://github.com/juju/terraform-provider-juju/pull/433

## 0.10.1 (January 12, 2024)

BUG FIXES:

* Do not require permissions on the controller model to deploy an application by @hmlanigan in https://github.com/juju/terraform-provider-juju/pull/353
* Handle resolved charm origins without base by @hmlanigan in https://github.com/juju/terraform-provider-juju/pull/375
* Find operating system for deploy regardless of juju controller version by @hmlanigan in https://github.com/juju/terraform-provider-juju/pull/358
* Populating Juju controller config no longer immediately fails if Juju cli does not exist by @Osama-Kassem

## 0.10.0 (October 26, 2023)

NOTES:

* **Use of Series for machine and application resources is now deprecated.** Use Base instead.
* Principal in the `juju_application` resource schema has been deprecated. It was computed only data, is not needed, and has no replacement.

FEATURES:

* **Add base support for machines and applications**: `juju_application` and `juju_machine` now support bases. 
A base is an alternative way to specify which operating system and version a charm or machine should be deployed 
with. For example `ubuntu@22.04`.
* Use of the 2.9.45 code base for juju API calls.
* Stable integration tests have been replaced with testing of upgrading from the last release to the current code.
* There is now a github action to use a loadbalancer as a tunnel to juju controller on k8s.

BUG FIXES:

* Gracefully fail to deploy a bundle @hmlanigan in https://github.com/juju/terraform-provider-juju/pull/318
* Fix remove (cmr) integration with multiple consumers by @hemanthnakkina in https://github.com/juju/terraform-provider-juju/issues/308
* Update charm resources if necessary when updating a charm by @cderici in https://github.com/juju/terraform-provider-juju/pull/326
* Application resource plans hitting RequiresReplace can fail with "application already exists AND

  Application resource plans can fail with "Charm Already Exists", if another application has loaded that charm to the controller before

  by @hmlanigan in https://github.com/juju/terraform-provider-juju/pull/329




## 0.9.1 (September 22, 2023)

BUG FIXES:

* Credential name doesn't work since 0.9.0 by @hmlanigan in https://github.com/juju/terraform-provider-juju/pull/312

## 0.9.0 (September 7, 2023)

ENHANCEMENTS:

* Migration from the Terraform SDK to the Terraform Framework for plugins

BUG FIXES:

* Provider panics when generating plan by @hmlanigan as part of https://github.com/juju/terraform-provider-juju/pull/265

## 0.8.0 (June 13, 2023)

FEATURES:

* **Add provisioned machines**: `juju_machine` now supports machines already provisioned. This is similar to using `juju add-machine ssh:user@host`. This new feature enables other machines already provisioned using Terraform to be added to a Juju controller.

ENHANCEMENTS:

* The CI has been enhanced by enabling a K8s based Juju controller for GitHub actions.
* Integration tests now can use environment variables to identify if the testing environment has everything required to run the test. For example, a K8s controller vs an LXD controller.

BUG FIXES:

* Process region value in cloud models and force it to be computed by @juanmanuel-tirado in https://github.com/juju/terraform-provider-juju/pull/214
* [JUJU-3905] Upgrade charms using channel by @juanmanuel-tirado in https://github.com/juju/terraform-provider-juju/pull/224
* Fix message for model not found (#222) by @amandahla in https://github.com/juju/terraform-provider-juju/pull/227
* Support models removed outside the plan. by @juanmanuel-tirado in https://github.com/juju/terraform-provider-juju/pull/229

## 0.7.0 (May 12, 2023)

Notes:

* This is a periodic release with some bug fixes.

FEATURES:

* **New data source**: `juju_offer` enable users to incorporate already existing offers. (Thanks @gboutry)

BUG FIXES:

* Wait for apps before integrate by @juanmanuel-tirado in https://github.com/juju/terraform-provider-juju/pull/189
* Remove integration from state if it was removed manually (#186) by @amandahla in https://github.com/juju/terraform-provider-juju/pull/192
* Add OwnerName to ApplicationOfferFilter by @hemanthnakkina in https://github.com/juju/terraform-provider-juju/pull/201
* Remove Application,Machine,Model and Offer from state if it was removed manually by @amandahla in https://github.com/juju/terraform-provider-juju/pull/205
* [JUJU-3654] Added ApplicationNotFound error for better error control. by @juanmanuel-tirado in https://github.com/juju/terraform-provider-juju/pull/206
* [JUJU-3315] Force "stable" channel to be "latest/stable" when reading apps. by @juanmanuel-tirado in https://github.com/juju/terraform-provider-juju/pull/204


## 0.6.0 (March 16, 2023)

NOTES:

* The Juju API is upgraded to 2.9.42

FEATURES:

* **New resource**: `juju_machine` enable users to provision machines using juju. (Thanks @jadonn)
* **New data source**: `juju_machine` enable users to incorporate already provisioned machines to their plans. (Thanks @gboutry)

ENHANCEMENTS:

* Applications now have a `placement` directive to indicate target machines.

BUG FIXES:

* Fixed parsing problem with ED25519 ssh keys. (Thanks @jsimpso)
* Fixed wrong application import due to inconsistent order of elements in application placement

## 0.5.0 (February 23, 2023)

NOTES:

* The Juju API is upgraded to 2.9.38.
* At this moment the manipulation of users may lead to problematic situations as Juju only disables users instead of removing them. A new release will be done when [LP2007258](https://bugs.launchpad.net/juju/+bug/2007258) is addressed. Meanwhile, proceed with caution.
* Once an SSH key has been added to a model, Juju does not allow all the SSH keys to be removed. In order to bypass this limitation, the provider does not remove an SSH key if it is the last one and displays a warning message informing about it.

FEATURES:

* **New resource**: `juju_user`
* **New resource**: `juju_credential`
* **New resource**: `juju_ssh_key`
* Cross-model relations can be set using the `via` argument.

## 0.4.2 (November 17, 2022)

NOTES:

* Added support for Juju 2.9.37
* Fix issue [96](https://github.com/juju/terraform-provider-juju/issues/96)
* Fix issue [95](https://github.com/juju/terraform-provider-juju/issues/95)

## 0.4.1 (August 25, 2022)

NOTES:

* The provider now receives the values for the `CharmConfig` while reading an already deployed application's status.

## 0.4.0 (August 19, 2022)

FEATURES:

* **Application expose** is now available.

NOTES:

* Now the provider considers the current status of `expose` and `config` for any application. This means, that when a plan is applied, this is compared with the current status returned by Juju and applied when required. For example, an exposed application can be manually unexposed using the Juju CLI. When applying the plan again, the provider will detect a mismatch and expose the application again.
* Following the previous note, the application configuration returned by Juju can contain more elements than those the plan is aware of. For this reason, the provider will only consider those parameteres already specified in the plan. This means that if any configuration parameter is manually set using the Juju CLI and this parameter is not set in the plan, no changes will be applied by the provider.

## 0.3.1 (July 18, 2022)

NOTES:

* provider: The provider has a dependency on Juju CLI configuration store. It expects configuration to be found in either `$XDG_DATA_HOME/juju` or `~/.local/share/juju`.

BUG FIXES

* resource/juju_application: Avoid inconsistency with a Charm's self-reported name
* resource/juju_application: Fix error encountered when changing units whilst operating on a CAAS model

## 0.3.0 (July 14, 2022)

NOTES:

* provider: The provider has a dependency on Juju CLI configuration store. It expects configuration to be found in either `$XDG_DATA_HOME/juju` or `~/.local/share/juju`.

FEATURES:

* **New Resource** `juju_integration`

BUG FIXES

* resource/juju_application: If a malformed id is supplied during import then return an error message instead of panicking.

## 0.2.0 (July 11, 2022)

NOTES:

* provider: The provider has a dependency on Juju CLI configuration store. It expects configuration to be found in either `$XDG_DATA_HOME/juju` or `~/.local/share/juju`.

FEATURES:

* **New Resource** `juju_application`

IMPROVEMENTS

* resource/juju_model: Ensure that when entries are removed from `config` that they are unset in the model configuration


## 0.1.0 (June 27, 2022)

NOTES:

* provider: The provider has a dependency on Juju CLI configuration store. It expects configuration to be found in either `$XDG_DATA_HOME/juju` or `~/.local/share/juju`.

FEATURES:

* **New Data Source:** `juju_model`
* **New Resource:** `juju_model`<|MERGE_RESOLUTION|>--- conflicted
+++ resolved
@@ -1,4 +1,3 @@
-<<<<<<< HEAD
 ## 1.0.0 (WIP)
 
 NOTES:
@@ -33,10 +32,7 @@
 * The `series` field has been removed from the application resource - use `base` instead.
 * The `series` field has been removed from the machine resource - use `base` instead.
 
-## 0.23.0 (September 22, 2025)
-=======
 ## 0.23.1 (October 9, 2025)
->>>>>>> df2cdd0d
 
 NOTES:
 
