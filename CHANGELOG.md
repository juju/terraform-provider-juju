--- conflicted
+++ resolved
@@ -1,8 +1,4 @@
-<<<<<<< HEAD
 ## 1.0.0 (WIP)
-=======
-## 0.23.0 (September 22, 2025)
->>>>>>> 0b6545dd
 
 NOTES:
 
@@ -10,7 +6,6 @@
 * **If using JAAS, this release requires Juju controller version 3.6.5 or higher.**
 * This release uses Juju client api code from the Juju 3.6.4 release.
 
-<<<<<<< HEAD
 BREAKING CHANGES:
 
 * The following resources have had the `model` field replaced with `model_uuid` [791](https://github.com/juju/terraform-provider-juju/issues/791). Users will need to update their plans and modules to refer to models by UUID. Further details are available at the linked issue.
@@ -36,7 +31,15 @@
 * The `principle` field has been removed from the application resource as it was unused.
 * The `series` field has been removed from the application resource - use `base` instead.
 * The `series` field has been removed from the machine resource - use `base` instead.
-=======
+
+## 0.23.0 (September 22, 2025)
+
+NOTES:
+
+* **This release requires Juju controller version 2.9.49 or higher Juju.**
+* **If using JAAS, this release requires Juju controller version 3.6.5 or higher.**
+* This release uses Juju client api code from the Juju 3.6.4 release.
+
 ENHANCEMENTS
 
 * Issue errors instead of warnings by default on failed resource deletion by @kian99 in [#877](https://github.com/juju/terraform-provider-juju/pull/877) - See the new provider config `skip_failed_deletion` to revert to the previous behavior - more information is available in the provider documentation.
@@ -63,7 +66,6 @@
 
 
 **Full Changelog**: https://github.com/juju/terraform-provider-juju/compare/v1.0.0-beta1...v0.23.0-rc1
->>>>>>> 0b6545dd
 
 ## 0.22.0 (August 18, 2025)
 
