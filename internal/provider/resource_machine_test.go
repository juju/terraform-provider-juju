// Copyright 2023 Canonical Ltd.
// Licensed under the Apache License, Version 2.0, see LICENCE file for details.

package provider

import (
	"fmt"
	"os"
	"testing"

	"github.com/hashicorp/terraform-plugin-testing/helper/acctest"
	"github.com/hashicorp/terraform-plugin-testing/helper/resource"

	internaltesting "github.com/juju/terraform-provider-juju/internal/testing"
)

func TestAcc_ResourceMachine(t *testing.T) {
	if testingCloud != LXDCloudTesting {
		t.Skip(t.Name() + " only runs with LXD")
	}
	modelName := acctest.RandomWithPrefix("tf-test-machine")
	resource.ParallelTest(t, resource.TestCase{
		PreCheck:                 func() { testAccPreCheck(t) },
		ProtoV6ProviderFactories: frameworkProviderFactories,
		Steps: []resource.TestStep{
			{
				Config: testAccResourceMachine(modelName),
				Check: resource.ComposeTestCheckFunc(
					resource.TestCheckResourceAttrPair("juju_model.this", "uuid", "juju_machine.this", "model_uuid"),
					resource.TestCheckResourceAttr("juju_machine.this", "name", "this_machine"),
					resource.TestCheckResourceAttr("juju_machine.this", "base", "ubuntu@22.04"),
				),
			},
			{
				ImportStateVerify: true,
				ImportState:       true,
				// We ignore the hostname and wait_for_hostname during ImportVerify in our tests
				// because it is very unlikely it matches the value from the state, since during
				// creation we didn't wait for the hostname to be populated, but it might be the
				// case that during import is populated.
				// This is just an issue that you might face in tests, so it is fine to ignore it.
				ImportStateVerifyIgnore: []string{"wait_for_hostname", "hostname"},
				ResourceName:            "juju_machine.this",
			},
		},
	})
}

func TestAcc_ResourceMachineWaitForHostname(t *testing.T) {
	if testingCloud != LXDCloudTesting {
		t.Skip(t.Name() + " only runs with LXD")
	}
	modelName := acctest.RandomWithPrefix("tf-test-machine-wait-for-hostname")
	resource.ParallelTest(t, resource.TestCase{
		PreCheck:                 func() { testAccPreCheck(t) },
		ProtoV6ProviderFactories: frameworkProviderFactories,
		Steps: []resource.TestStep{
			{
				Config: testAccResourceMachineWaitForHostname(modelName, "base = \"ubuntu@22.04\""),
				Check: resource.ComposeTestCheckFunc(
<<<<<<< HEAD
					resource.TestCheckResourceAttrPair("juju_model.this", "uuid", "juju_machine.this", "model_uuid"),
=======
					resource.TestCheckResourceAttr("juju_machine.this", "model", modelName),
					resource.TestCheckResourceAttr("juju_machine.this", "timeouts.create", "31m"),
>>>>>>> 430684bb
					resource.TestCheckResourceAttr("juju_machine.this", "name", "this_machine"),
					resource.TestCheckResourceAttr("juju_machine.this", "base", "ubuntu@22.04"),
					resource.TestCheckResourceAttrSet("juju_machine.this", "hostname"),
				),
			},
			{
				ImportState:       true,
				ImportStateVerify: true,
				// We ignore wait_for_hostname because we don't set it during import.
				ImportStateVerifyIgnore: []string{"wait_for_hostname"},
				ResourceName:            "juju_machine.this",
			},
		},
	})
}

func TestAcc_ResourceMachine_Minimal(t *testing.T) {
	if testingCloud != LXDCloudTesting {
		t.Skip(t.Name() + " only runs with LXD")
	}
	modelName := acctest.RandomWithPrefix("tf-test-machine")
	resourceName := "juju_machine.testmachine"
	resource.ParallelTest(t, resource.TestCase{
		PreCheck:                 func() { testAccPreCheck(t) },
		ProtoV6ProviderFactories: frameworkProviderFactories,
		Steps: []resource.TestStep{
			{
				Config: testAccResourceMachineBasicMinimal(modelName),
				Check: resource.ComposeTestCheckFunc(
					resource.TestCheckResourceAttrPair("juju_model.this", "uuid", resourceName, "model_uuid"),
					resource.TestCheckResourceAttr(resourceName, "machine_id", "0"),
				),
			},
			{
				ImportStateVerify: true,
				// We ignore the hostname and wait_for_hostname during ImportVerify in our tests
				// because it is very unlikely it matches the value from the state, since during
				// creation we didn't wait for the hostname to be populated, but it might be the
				// case that during import it is populated.
				// This is just an issue that you might face in tests, so it is fine to ignore it.
				ImportStateVerifyIgnore: []string{"wait_for_hostname", "hostname"},
				ImportState:             true,
				ResourceName:            resourceName,
			},
		},
	})
}

func TestAcc_ResourceMachine_WithPlacement(t *testing.T) {
	if testingCloud != LXDCloudTesting {
		t.Skip(t.Name() + " only runs with LXD")
	}
	agentVersion := os.Getenv(TestJujuAgentVersion)
	if agentVersion == "" {
		t.Errorf("%s is not set", TestJujuAgentVersion)
	} else if internaltesting.CompareVersions(agentVersion, "3.0.0") < 0 {
		t.Skipf("%s is not set or is below 3.0.0", TestJujuAgentVersion)
	}
	modelName := acctest.RandomWithPrefix("tf-test-machine")
	resourceName := "juju_machine.this_machine_1"
	resource.ParallelTest(t, resource.TestCase{
		PreCheck:                 func() { testAccPreCheck(t) },
		ProtoV6ProviderFactories: frameworkProviderFactoriesNoResourceWait,
		Steps: []resource.TestStep{
			{
				Config: testAccResourceMachineWithPlacement(modelName),
				Check: resource.ComposeTestCheckFunc(
					resource.TestCheckResourceAttrPair("juju_model.this", "uuid", resourceName, "model_uuid"),
					resource.TestCheckResourceAttr(resourceName, "machine_id", "0/lxd/0"),
					resource.TestCheckResourceAttr(resourceName, "placement", "lxd:0"),
				),
			},
			{
				ImportStateVerify: false,
				ImportState:       true,
				ResourceName:      resourceName,
			},
		},
	})
}

func testAccResourceMachineBasicMinimal(modelName string) string {
	return fmt.Sprintf(`
resource "juju_model" "this" {
	name = %q
}

resource "juju_machine" "testmachine" {
	model_uuid = juju_model.this.uuid
}
`, modelName)
}

func TestAcc_ResourceMachine_UpgradeV0ToV1(t *testing.T) {
	if testingCloud != LXDCloudTesting {
		t.Skip(t.Name() + " only runs with LXD")
	}
	modelName := acctest.RandomWithPrefix("tf-test-machine")
	resource.ParallelTest(t, resource.TestCase{
		PreCheck: func() { testAccPreCheck(t) },

		Steps: []resource.TestStep{
			{
				ExternalProviders: map[string]resource.ExternalProvider{
					"juju": {
						VersionConstraint: TestProviderPreV1Version,
						Source:            "juju/juju",
					},
				},
				Config: testAccResourceMachineV0(modelName),
				Check: resource.ComposeTestCheckFunc(
					resource.TestCheckResourceAttr("juju_machine.this", "model", modelName),
					resource.TestCheckResourceAttr("juju_machine.this", "name", "this_machine"),
					resource.TestCheckResourceAttr("juju_machine.this", "base", "ubuntu@22.04"),
				),
			},
			{
				ProtoV6ProviderFactories: frameworkProviderFactories,
				Config:                   testAccResourceMachine(modelName),
				PlanOnly:                 true,
			},
		},
	})
}

func TestAcc_ResourceMachine_UpgradeProvider(t *testing.T) {
	t.Skip("This test currently fails due to the breaking change in the provider schema. " +
		"Remove the skip after the v1 release of the provider.")

	if testingCloud != LXDCloudTesting {
		t.Skip(t.Name() + " only runs with LXD")
	}
	modelName := acctest.RandomWithPrefix("tf-test-machine")
	resource.ParallelTest(t, resource.TestCase{
		PreCheck: func() { testAccPreCheck(t) },

		Steps: []resource.TestStep{
			{
				ExternalProviders: map[string]resource.ExternalProvider{
					"juju": {
						VersionConstraint: TestProviderStableVersion,
						Source:            "juju/juju",
					},
				},
				Config: testAccResourceMachine(modelName),
				Check: resource.ComposeTestCheckFunc(
					resource.TestCheckResourceAttrPair("juju_model.this", "uuid", "juju_machine.this", "model_uuid"),
					resource.TestCheckResourceAttr("juju_machine.this", "name", "this_machine"),
					resource.TestCheckResourceAttr("juju_machine.this", "series", "focal"),
				),
			},
			{
				ProtoV6ProviderFactories: frameworkProviderFactories,
				Config:                   testAccResourceMachine(modelName),
				PlanOnly:                 true,
			},
		},
	})
}

func testAccResourceMachine(modelName string) string {
	return fmt.Sprintf(`
resource "juju_model" "this" {
	name = %q
}

resource "juju_machine" "this" {
	name = "this_machine"
	model_uuid = juju_model.this.uuid
	base = "ubuntu@22.04"
}
`, modelName)
}

func testAccResourceMachineWithConstraints(modelName, constraints string) string {
	return fmt.Sprintf(`
resource "juju_model" "this" {
	name = %q
}

resource "juju_machine" "this" {
	name = "this_machine"
	model_uuid = juju_model.this.uuid
	base = "ubuntu@22.04"
	constraints = %q
}
`, modelName, constraints)
}

func testAccResourceMachineV0(modelName string) string {
	return fmt.Sprintf(`
resource "juju_model" "this" {
	name = %q
}

resource "juju_machine" "this" {
	name = "this_machine"
	model = juju_model.this.name
	base = "ubuntu@22.04"
}
`, modelName)
}

func testAccResourceMachineWaitForHostname(modelName, operatingSystem string) string {
	return fmt.Sprintf(`
resource "juju_model" "this" {
	name = %q
}

resource "juju_machine" "this" {
	name = "this_machine"
	model_uuid = juju_model.this.uuid
	wait_for_hostname = true
	timeouts {
		create = "31m"
	}
	%s
}
`, modelName, operatingSystem)
}

func TestAcc_ResourceMachine_AddMachine_Edge(t *testing.T) {
	if testingCloud != LXDCloudTesting {
		t.Skip(t.Name() + " only runs with LXD")
	}
	if testAddMachineIP == "" {
		t.Skipf("environment variable %v not setup or invalid for running test", TestMachineIPEnvKey)
	}
	if testSSHPubKeyPath == "" || testSSHPrivKeyPath == "" {
		t.Skipf("expected environment variables for ssh keys to be set : %v, %v",
			TestSSHPublicKeyFileEnvKey, TestSSHPrivateKeyFileEnvKey)
	}
	modelName := acctest.RandomWithPrefix("tf-test-machine-ssh-address")
	resource.ParallelTest(t, resource.TestCase{
		PreCheck:                 func() { testAccPreCheck(t) },
		ProtoV6ProviderFactories: frameworkProviderFactories,
		Steps: []resource.TestStep{
			{
				Config: testAccResourceMachineAddMachine(modelName, testAddMachineIP, testSSHPubKeyPath,
					testSSHPrivKeyPath),
				Check: resource.ComposeTestCheckFunc(
					resource.TestCheckResourceAttrPair("juju_model.this_model", "uuid", "juju_machine.this_machine", "model_uuid"),
					resource.TestCheckResourceAttr("juju_machine.this_machine", "name", "manually_provisioned_machine"),
					resource.TestCheckResourceAttr("juju_machine.this_machine", "machine_id", "0"),
				),
			},
			{
				ImportStateVerify:       true,
				ImportState:             true,
				ImportStateVerifyIgnore: []string{"ssh_address", "public_key_file", "private_key_file", "hostname", "wait_for_hostname"},
				ResourceName:            "juju_machine.this_machine",
			},
		},
	})
}

func TestAcc_ResourceMachine_ConstraintsNormalization(t *testing.T) {
	if testingCloud != LXDCloudTesting {
		t.Skip(t.Name() + " only runs with LXD")
	}
	modelName := acctest.RandomWithPrefix("tf-test-machine")
	resource.ParallelTest(t, resource.TestCase{
		PreCheck:                 func() { testAccPreCheck(t) },
		ProtoV6ProviderFactories: frameworkProviderFactories,
		Steps: []resource.TestStep{
			{
				Config: testAccResourceMachineWithConstraints(modelName, "arch=amd64 mem=4G cores=2"),
				Check: resource.ComposeTestCheckFunc(
					resource.TestCheckResourceAttrPair("juju_model.this", "uuid", "juju_machine.this", "model_uuid"),
					resource.TestCheckResourceAttr("juju_machine.this", "name", "this_machine"),
					resource.TestCheckResourceAttrSet("juju_machine.this", "machine_id"),
					resource.TestCheckResourceAttr("juju_machine.this", "machine_id", "0"), // Ensure machine is not replaced
				),
			},
			{
				Config: testAccResourceMachineWithConstraints(modelName, "cores=2 arch=amd64 mem=4G"),
				Check: resource.ComposeTestCheckFunc(
					resource.TestCheckResourceAttrPair("juju_model.this", "uuid", "juju_machine.this", "model_uuid"),
					resource.TestCheckResourceAttr("juju_machine.this", "name", "this_machine"),
					resource.TestCheckResourceAttrSet("juju_machine.this", "machine_id"),
					resource.TestCheckResourceAttr("juju_machine.this", "machine_id", "0"), // Ensure machine is not replaced
				),
			},
			{
				Config: testAccResourceMachineWithConstraints(modelName, "mem=4096M cores=2 arch=amd64"),
				Check: resource.ComposeTestCheckFunc(
					resource.TestCheckResourceAttrPair("juju_model.this", "uuid", "juju_machine.this", "model_uuid"),
					resource.TestCheckResourceAttr("juju_machine.this", "name", "this_machine"),
					resource.TestCheckResourceAttrSet("juju_machine.this", "machine_id"),
					resource.TestCheckResourceAttr("juju_machine.this", "machine_id", "0"), // Ensure machine is not replaced
				),
			},
			{
				Config: testAccResourceMachineWithConstraints(modelName, "mem=4096M cores=4 arch=amd64"),
				Check: resource.ComposeTestCheckFunc(
					resource.TestCheckResourceAttrPair("juju_model.this", "uuid", "juju_machine.this", "model_uuid"),
					resource.TestCheckResourceAttr("juju_machine.this", "name", "this_machine"),
					resource.TestCheckResourceAttrSet("juju_machine.this", "machine_id"),
					resource.TestCheckResourceAttr("juju_machine.this", "machine_id", "1"), // Ensure machine is replaced
				),
			},
		},
	})
}

func testAccResourceMachineAddMachine(modelName string, IP string, pubKeyPath string, privKeyPath string) string {
	return fmt.Sprintf(`
resource "juju_model" "this_model" {
	name = %q
}

resource "juju_machine" "this_machine" {
	name = "manually_provisioned_machine"
	model_uuid = juju_model.this_model.uuid

	ssh_address = "ubuntu@%v"
    public_key_file = %q
    private_key_file = %q
}
`, modelName, IP, pubKeyPath, privKeyPath)
}

func testAccResourceMachineWithPlacement(modelName string) string {
	return internaltesting.GetStringFromTemplateWithData(
		"testAccResourceMachineWithPlacement",
		`
resource "juju_model" "{{.ModelName}}" {
  name = "{{.ModelName}}"
}

resource "juju_machine" "this_machine" {
	name = "manually_provisioned_machine"
<<<<<<< HEAD
	model_uuid = juju_model.{{.ModelName}}.uuid
=======
	model = juju_model.{{.ModelName}}.name
	constraints = "virt-type=virtual-machine"
>>>>>>> 430684bb
}

resource "juju_machine" "this_machine_1" {
	model_uuid = juju_model.{{.ModelName}}.uuid
	name      = "this_machine"
	placement = "lxd:0"
	depends_on = [juju_machine.this_machine]
  }
`, internaltesting.TemplateData{
			"ModelName": modelName,
		})
}

func TestAcc_ResourceMachine_Annotations(t *testing.T) {
	if testingCloud != LXDCloudTesting {
		t.Skip(t.Name() + " only runs with LXD")
	}
	modelName := acctest.RandomWithPrefix("tf-test-machine-annotations")
	machineName := "testmachine"
	resource.ParallelTest(t, resource.TestCase{
		PreCheck:                 func() { testAccPreCheck(t) },
		ProtoV6ProviderFactories: frameworkProviderFactories,
		Steps: []resource.TestStep{
			{
				Config: testAccAnnotationsMachine(modelName, machineName, "test", "test"),
				Check: resource.ComposeTestCheckFunc(
					resource.TestCheckResourceAttr("juju_machine.testmachine", "name", machineName),
					resource.TestCheckResourceAttr("juju_machine.testmachine", "annotations.test", "test"),
				),
			},
			{
				Config: testAccAnnotationsMachine(modelName, machineName, "test", "test-update"),
				Check: resource.ComposeTestCheckFunc(
					resource.TestCheckResourceAttr("juju_machine.testmachine", "name", machineName),
					resource.TestCheckResourceAttr("juju_machine.testmachine", "annotations.test", "test-update"),
				),
			},
			{
				Config: fmt.Sprintf(`
resource "juju_model" "testmodel" {
  name = %q
}
  
resource "juju_machine" "testmachine" {
  name = %q
  model_uuid = juju_model.testmodel.uuid
}
`, modelName, machineName),
				Check: resource.ComposeTestCheckFunc(
					resource.TestCheckResourceAttr("juju_machine.testmachine", "name", machineName),
					resource.TestCheckNoResourceAttr("juju_machine.testmachine", "annotations.test"),
				),
			},
		},
	})
}

func TestAcc_ResourceMachine_UnsetAnnotations(t *testing.T) {
	if testingCloud != LXDCloudTesting {
		t.Skip(t.Name() + " only runs with LXD")
	}
	modelName := acctest.RandomWithPrefix("tf-test-machine-annotations-unset")
	machineName := "testmachine"
	resource.ParallelTest(t, resource.TestCase{
		PreCheck:                 func() { testAccPreCheck(t) },
		ProtoV6ProviderFactories: frameworkProviderFactories,
		Steps: []resource.TestStep{
			{
				Config: testAccAnnotationsMachine(modelName, machineName, "test", "test"),
				Check: resource.ComposeTestCheckFunc(
					resource.TestCheckResourceAttr("juju_machine.testmachine", "name", machineName),
					resource.TestCheckResourceAttr("juju_machine.testmachine", "annotations.test", "test"),
				),
			},
			{
				Config: testAccAnnotationsMachine(modelName, machineName, "test-another", "test-another"),
				Check: resource.ComposeTestCheckFunc(
					resource.TestCheckResourceAttr("juju_machine.testmachine", "name", machineName),
					resource.TestCheckResourceAttr("juju_machine.testmachine", "annotations.test-another", "test-another"),
					resource.TestCheckNoResourceAttr("juju_machine.testmachine", "annotations.test"),
				),
			},
		},
	})
}

func testAccAnnotationsMachine(modelName, machineName string, annotationKey, annotationValue string) string {
	return fmt.Sprintf(`
resource "juju_model" "testmodel" {
  name = %q
}

resource "juju_machine" "testmachine" {
  name = %q
  model_uuid = juju_model.testmodel.uuid

  
  annotations = {
	%q = %q
  }
}`, modelName, machineName, annotationKey, annotationValue)
}<|MERGE_RESOLUTION|>--- conflicted
+++ resolved
@@ -58,12 +58,8 @@
 			{
 				Config: testAccResourceMachineWaitForHostname(modelName, "base = \"ubuntu@22.04\""),
 				Check: resource.ComposeTestCheckFunc(
-<<<<<<< HEAD
-					resource.TestCheckResourceAttrPair("juju_model.this", "uuid", "juju_machine.this", "model_uuid"),
-=======
-					resource.TestCheckResourceAttr("juju_machine.this", "model", modelName),
+					resource.TestCheckResourceAttrPair("juju_model.this", "uuid", "juju_machine.this", "model_uuid"),
 					resource.TestCheckResourceAttr("juju_machine.this", "timeouts.create", "31m"),
->>>>>>> 430684bb
 					resource.TestCheckResourceAttr("juju_machine.this", "name", "this_machine"),
 					resource.TestCheckResourceAttr("juju_machine.this", "base", "ubuntu@22.04"),
 					resource.TestCheckResourceAttrSet("juju_machine.this", "hostname"),
@@ -396,12 +392,8 @@
 
 resource "juju_machine" "this_machine" {
 	name = "manually_provisioned_machine"
-<<<<<<< HEAD
 	model_uuid = juju_model.{{.ModelName}}.uuid
-=======
-	model = juju_model.{{.ModelName}}.name
 	constraints = "virt-type=virtual-machine"
->>>>>>> 430684bb
 }
 
 resource "juju_machine" "this_machine_1" {
