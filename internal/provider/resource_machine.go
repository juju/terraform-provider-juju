--- conflicted
+++ resolved
@@ -364,13 +364,8 @@
 	}
 
 	waitForHostname := plan.WaitForHostname.ValueBool()
-<<<<<<< HEAD
 	modelUUID := plan.ModelUUID.ValueString()
-	readResponse, err := r.waitForMachine(ctx, waitForHostname, modelUUID, response.ID)
-=======
-	modelName := plan.ModelName.ValueString()
-	readResponse, err := r.waitForMachine(ctx, waitForHostname, modelName, response.ID, createTimeout)
->>>>>>> 430684bb
+	readResponse, err := r.waitForMachine(ctx, waitForHostname, modelUUID, response.ID, createTimeout)
 	if err != nil {
 		resp.Diagnostics.AddError("Client Error", fmt.Sprintf("Unable to wait for machine %q readiness, got error: %s", response.ID, err))
 		return
@@ -382,11 +377,7 @@
 	resp.Diagnostics.Append(resp.State.Set(ctx, &plan)...)
 }
 
-<<<<<<< HEAD
-func (r *machineResource) waitForMachine(ctx context.Context, waitForHostname bool, modelUUID, machineID string) (*juju.ReadMachineResponse, error) {
-=======
-func (r *machineResource) waitForMachine(ctx context.Context, waitForHostname bool, modelName, machineID string, timeout time.Duration) (*juju.ReadMachineResponse, error) {
->>>>>>> 430684bb
+func (r *machineResource) waitForMachine(ctx context.Context, waitForHostname bool, modelUUID, machineID string, timeout time.Duration) (*juju.ReadMachineResponse, error) {
 	asserts := []wait.Assert[*juju.ReadMachineResponse]{assertMachineRunning}
 	if waitForHostname {
 		asserts = append(asserts, assertHostnamePopulated)
@@ -457,11 +448,7 @@
 
 	// During import, we don't know whether to wait for the machine hostname.
 	// So we opt not to wait, assuming the machine is ready.
-<<<<<<< HEAD
-	response, err := r.waitForMachine(ctx, false, modelUUID, machineID)
-=======
-	response, err := r.waitForMachine(ctx, false, modelName, machineID, defaultCreateTimeout)
->>>>>>> 430684bb
+	response, err := r.waitForMachine(ctx, false, modelUUID, machineID, defaultCreateTimeout)
 	if err != nil {
 		resp.Diagnostics.Append(handleMachineNotFoundError(ctx, err, &resp.State)...)
 		return
