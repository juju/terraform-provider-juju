package provider

import (
	"context"
	"crypto/x509"
	"errors"
	"fmt"
	"net"
	"os"
	"strings"

	"github.com/hashicorp/terraform-plugin-sdk/v2/diag"
	"github.com/hashicorp/terraform-plugin-sdk/v2/helper/schema"
	"github.com/juju/terraform-provider-juju/internal/juju"

	"github.com/rs/zerolog/log"
)

const (
	JujuControllerEnvKey = "JUJU_CONTROLLER_ADDRESSES"
	JujuUsernameEnvKey   = "JUJU_USERNAME"
	JujuPasswordEnvKey   = "JUJU_PASSWORD"
	JujuCACertEnvKey     = "JUJU_CA_CERT"
)

func New(version string) func() *schema.Provider {
	return func() *schema.Provider {
		p := &schema.Provider{
			Schema: map[string]*schema.Schema{
				"controller_addresses": {
					Type:        schema.TypeString,
					Description: fmt.Sprintf("This is the Controller addresses to connect to, defaults to localhost:17070, multiple addresses can be provided in this format: <host>:<port>,<host>:<port>,.... This can also be set by the `%s` environment variable.", JujuControllerEnvKey),
					Optional:    true,
					DefaultFunc: getProviderConfigFunc(JujuControllerEnvKey),
				},
				"username": {
					Type:        schema.TypeString,
					Description: fmt.Sprintf("This is the username registered with the controller to be used. This can also be set by the `%s` environment variable", JujuUsernameEnvKey),
					Optional:    true,
					DefaultFunc: getProviderConfigFunc(JujuUsernameEnvKey),
				},
				"password": {
					Type:        schema.TypeString,
					Description: fmt.Sprintf("This is the password of the username to be used. This can also be set by the `%s` environment variable", JujuPasswordEnvKey),
					Optional:    true,
					Sensitive:   true,
					DefaultFunc: getProviderConfigFunc(JujuPasswordEnvKey),
				},
				"ca_certificate": {
					Type:        schema.TypeString,
					Description: fmt.Sprintf("This is the certificate to use for identification. This can also be set by the `%s` environment variable", JujuCACertEnvKey),
					Optional:    true,
					DefaultFunc: getProviderConfigFunc(JujuCACertEnvKey),
				},
			},
			DataSourcesMap: map[string]*schema.Resource{
				"juju_model": dataSourceModel(),
			},
			ResourcesMap: map[string]*schema.Resource{
				"juju_application": resourceApplication(),
				"juju_credential":  resourceCredential(),
				"juju_integration": resourceIntegration(),
				"juju_model":       resourceModel(),
				"juju_offer":       resourceOffer(),
<<<<<<< HEAD
				"juju_ssh_keys":    resourceSSHKeys(),
=======
				"juju_user":        resourceUser(),
>>>>>>> 809cb464
			},
		}

		p.ConfigureContextFunc = configure(version, p)

		return p
	}
}

func getProviderConfigFunc(field string) schema.SchemaDefaultFunc {
	// get the value from the environment variable
	value := os.Getenv(field)
	if value != "" {
		return func() (any, error) { return value, nil }
	}
	log.Debug().Msgf("environment variable for %s not found check CLI", field)
	// Use local juju CLI if available and get the variable
	controllerConfig, err := juju.GetLocalControllerConfig()
	if err != nil {
		// Something failed with the local client, return empty
		return func() (any, error) { return "", nil }
	}
	log.Debug().Msgf("no Juju CLI available waiting for %s value", field)
	toReturn, found := controllerConfig[field]
	if !found {
		// que requested field was not found, return empty
		return func() (any, error) { return "", nil }
	}

	return func() (any, error) { return toReturn, nil }
}

func configure(version string, p *schema.Provider) func(context.Context, *schema.ResourceData) (interface{}, diag.Diagnostics) {
	return func(_ context.Context, d *schema.ResourceData) (interface{}, diag.Diagnostics) {
		var diags diag.Diagnostics

		ControllerAddresses := strings.Split(d.Get("controller_addresses").(string), ",")
		username := d.Get("username").(string)
		password := d.Get("password").(string)
		caCert := d.Get("ca_certificate").(string)

		//TODO: remove this check when other auth methods are added
		if username == "" || password == "" {
			diags = append(diags, diag.Diagnostic{
				Severity: diag.Error,
				Summary:  "Username and password must be set",
				Detail:   "Currently the provider can only authenticate using username and password based authentication, if both are empty the provider will panic",
			})
			return nil, diags
		}

		config := juju.Configuration{
			ControllerAddresses: ControllerAddresses,
			Username:            username,
			Password:            password,
			CACert:              caCert,
		}
		client, err := juju.NewClient(config)
		if err != nil {
			return nil, diag.FromErr(err)
		}

		// Here we are testing that we can connect successfully to the Juju server
		// this prevents having logic to check the connection is OK in every function
		testConn, err := client.Models.GetConnection(nil)
		if err != nil {
			return nil, checkClientErr(err, diags, config)
		}
		testConn.Close()

		return client, diags
	}
}

func checkClientErr(err error, diags diag.Diagnostics, config juju.Configuration) diag.Diagnostics {
	var errDetail string

	x509error := &x509.UnknownAuthorityError{}
	netOpError := &net.OpError{}
	if errors.As(err, x509error) {
		errDetail = "Verify the ca_certificate property set on the provider"

		if config.CACert == "" {
			errDetail = "The ca_certificate provider property is not set and the Juju certificate authority is not trusted by your system"
		}

		return append(diags, diag.Diagnostic{
			Summary: x509error.Error(),
			Detail:  errDetail,
		})
	}
	if errors.As(err, &netOpError) {
		errDetail = "Connection error, please check the controller_addresses property set on the provider"

		return append(diags, diag.Diagnostic{
			Summary: netOpError.Error(),
			Detail:  errDetail,
		})
	}
	return diag.FromErr(err)
}<|MERGE_RESOLUTION|>--- conflicted
+++ resolved
@@ -62,11 +62,8 @@
 				"juju_integration": resourceIntegration(),
 				"juju_model":       resourceModel(),
 				"juju_offer":       resourceOffer(),
-<<<<<<< HEAD
-				"juju_ssh_keys":    resourceSSHKeys(),
-=======
+				"juju_ssh_key":     resourceSSHKey(),
 				"juju_user":        resourceUser(),
->>>>>>> 809cb464
 			},
 		}
 
