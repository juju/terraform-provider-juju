--- conflicted
+++ resolved
@@ -57,23 +57,15 @@
 				"juju_model": dataSourceModel(),
 			},
 			ResourcesMap: map[string]*schema.Resource{
-<<<<<<< HEAD
-				"juju_model":       resourceModel(),
-				"juju_user":        resourceUser(),
-				"juju_application": resourceApplication(),
-				"juju_integration": resourceIntegration(),
-				"juju_offer":       resourceOffer(),
-				"juju_machine":     resourceMachine(),
-=======
 				"juju_application":  resourceApplication(),
 				"juju_access_model": resourceAccessModel(),
 				"juju_credential":   resourceCredential(),
 				"juju_integration":  resourceIntegration(),
 				"juju_model":        resourceModel(),
 				"juju_offer":        resourceOffer(),
+				"juju_machine":     resourceMachine(),
 				"juju_ssh_key":      resourceSSHKey(),
 				"juju_user":         resourceUser(),
->>>>>>> d0478872
 			},
 		}
 
