// Copyright 2023 Canonical Ltd.
// Licensed under the Apache License, Version 2.0, see LICENCE file for details.

package provider

import (
	"fmt"
	"regexp"
	"testing"

	"github.com/hashicorp/terraform-plugin-testing/helper/acctest"
	"github.com/hashicorp/terraform-plugin-testing/helper/resource"
	"github.com/hashicorp/terraform-plugin-testing/terraform"
	"github.com/juju/juju/api/client/modelconfig"
	"github.com/juju/juju/rpc/params"
)

var validUUID = regexp.MustCompile(`[a-f0-9]{8}-[a-f0-9]{4}-[a-f0-9]{4}-[a-f0-9]{4}-[a-f0-9]{12}`)

func TestAcc_ResourceModel(t *testing.T) {
	modelName := acctest.RandomWithPrefix("tf-test-model")
	logLevelInfo := "INFO"
	logLevelDebug := "DEBUG"

	resourceName := "juju_model.model"
	resource.ParallelTest(t, resource.TestCase{
		PreCheck:                 func() { testAccPreCheck(t) },
		ProtoV6ProviderFactories: frameworkProviderFactories,
		Steps: []resource.TestStep{
			{
				Config: testAccResourceModel(modelName, testingCloud.CloudName(), logLevelInfo),
				Check: resource.ComposeTestCheckFunc(
					resource.TestCheckResourceAttr(resourceName, "name", modelName),
					resource.TestCheckResourceAttr(resourceName, "config.logging-config", fmt.Sprintf("<root>=%s", logLevelInfo)),
					resource.TestMatchResourceAttr(resourceName, "uuid", validUUID),
				),
			},
			{
				Config: testAccResourceModel(modelName, testingCloud.CloudName(), logLevelDebug),
				Check: resource.ComposeTestCheckFunc(
					resource.TestCheckResourceAttr(resourceName, "config.logging-config", fmt.Sprintf("<root>=%s", logLevelDebug)),
				),
			},
			{
				Config: testAccConstraintsModel(modelName, testingCloud.CloudName(), "cores=1 mem=1024M"),
				Check: resource.ComposeTestCheckFunc(
					resource.TestCheckResourceAttr(resourceName, "constraints", "cores=1 mem=1024M"),
				),
			},
			{
				ImportStateVerify: true,
				ImportState:       true,
				ImportStateVerifyIgnore: []string{
					"config.%",
					"config.logging-config"},
				ImportStateId: modelName,
				ResourceName:  resourceName,
			},
		},
	})
}

func TestAcc_ResourceModel_UnsetConfig(t *testing.T) {
	modelName := acctest.RandomWithPrefix("tf-test-model")

	resourceName := "juju_model.this"
	resource.ParallelTest(t, resource.TestCase{
		PreCheck:                 func() { testAccPreCheck(t) },
		ProtoV6ProviderFactories: frameworkProviderFactories,
		Steps: []resource.TestStep{
			{
				Config: fmt.Sprintf(`
resource "juju_model" "this" {
  name = %q

  config = {
	development = true
  }
}`, modelName),
				Check: resource.ComposeTestCheckFunc(
					resource.TestCheckResourceAttr(resourceName, "name", modelName),
					resource.TestCheckResourceAttr(resourceName, "config.development", "true"),
				),
			},
			{
				Config: fmt.Sprintf(`
resource "juju_model" "this" {
  name = %q
}`, modelName),
				Check: resource.ComposeTestCheckFunc(
					resource.TestCheckResourceAttr(resourceName, "name", modelName),
					resource.TestCheckNoResourceAttr(resourceName, "config.development"),
					testAccCheckDevelopmentConfigIsUnset("juju_model.this"),
				),
			},
		},
	})
}

func TestAcc_ResourceModel_Minimal(t *testing.T) {
	modelName := acctest.RandomWithPrefix("tf-test-model")
	resource.ParallelTest(t, resource.TestCase{
		PreCheck:                 func() { testAccPreCheck(t) },
		ProtoV6ProviderFactories: frameworkProviderFactories,
		Steps: []resource.TestStep{
			{
				Config: fmt.Sprintf(`
resource "juju_model" "testmodel" {
  name = %q
}`, modelName),
				Check: resource.ComposeTestCheckFunc(
					resource.TestCheckResourceAttr("juju_model.testmodel", "name", modelName),
				),
			},
		},
	})
}

func TestAcc_ResourceModel_UpgradeProvider(t *testing.T) {
	modelName := acctest.RandomWithPrefix("tf-test-model")
	logLevelDebug := "DEBUG"

	resourceName := "juju_model.model"
	resource.ParallelTest(t, resource.TestCase{
		PreCheck: func() { testAccPreCheck(t) },
		Steps: []resource.TestStep{
			{
				ExternalProviders: map[string]resource.ExternalProvider{
					"juju": {
						VersionConstraint: TestProviderStableVersion,
						Source:            "juju/juju",
					},
				},
				Config: testAccResourceModel(modelName, testingCloud.CloudName(), logLevelDebug),
				Check: resource.ComposeTestCheckFunc(
					resource.TestCheckResourceAttr(resourceName, "name", modelName),
					resource.TestCheckResourceAttr(resourceName, "config.logging-config", fmt.Sprintf("<root>=%s", logLevelDebug)),
				),
			},
			{
				ProtoV6ProviderFactories: frameworkProviderFactories,
				Config:                   testAccResourceModel(modelName, testingCloud.CloudName(), logLevelDebug),
				PlanOnly:                 true,
			},
		},
	})
}

func TestAcc_ResourceModel_Annotations_Basic(t *testing.T) {
	modelName := acctest.RandomWithPrefix("tf-test-model")
	resource.ParallelTest(t, resource.TestCase{
		PreCheck:                 func() { testAccPreCheck(t) },
		ProtoV6ProviderFactories: frameworkProviderFactories,
		Steps: []resource.TestStep{
			{
				Config: testAccAnnotationsModel(modelName, "test", "test"),
				Check: resource.ComposeTestCheckFunc(
					resource.TestCheckResourceAttr("juju_model.testmodel", "name", modelName),
					resource.TestCheckResourceAttr("juju_model.testmodel", "annotations.test", "test"),
				),
			},
			{
				Config: testAccAnnotationsModel(modelName, "test", "test-update"),
				Check: resource.ComposeTestCheckFunc(
					resource.TestCheckResourceAttr("juju_model.testmodel", "name", modelName),
					resource.TestCheckResourceAttr("juju_model.testmodel", "annotations.test", "test-update"),
				),
			},
			{
				Config: fmt.Sprintf(`
resource "juju_model" "testmodel" {
  name = %q
}`, modelName),
				Check: resource.ComposeTestCheckFunc(
					resource.TestCheckResourceAttr("juju_model.testmodel", "name", modelName),
					resource.TestCheckNoResourceAttr("juju_model.testmodel", "annotations.test"),
				),
			},
		},
	})
}

func TestAcc_ResourceModel_Annotations_DisjointedSet(t *testing.T) {
	modelName := acctest.RandomWithPrefix("tf-test-model")
	resource.ParallelTest(t, resource.TestCase{
		PreCheck:                 func() { testAccPreCheck(t) },
		ProtoV6ProviderFactories: frameworkProviderFactories,
		Steps: []resource.TestStep{
			{
				Config: testAccAnnotationsModel(modelName, "test", "test"),
				Check: resource.ComposeTestCheckFunc(
					resource.TestCheckResourceAttr("juju_model.testmodel", "name", modelName),
					resource.TestCheckResourceAttr("juju_model.testmodel", "annotations.test", "test"),
				),
			},
			{
				Config: testAccAnnotationsModel(modelName, "test-another", "test-another"),
				Check: resource.ComposeTestCheckFunc(
					resource.TestCheckResourceAttr("juju_model.testmodel", "name", modelName),
					resource.TestCheckResourceAttr("juju_model.testmodel", "annotations.test-another", "test-another"),
					resource.TestCheckNoResourceAttr("juju_model.testmodel", "annotations.test"),
				),
			},
		},
	})
}

<<<<<<< HEAD
func testAccCheckDevelopmentConfigIsUnset(resourceID string) resource.TestCheckFunc {
=======
// TestAcc_ResourceModel_WaitForDelete tests that the model can be deleted and recreated successfully.
// It ensures that the model is properly cleaned up before the next creation attempt.
func TestAcc_ResourceModel_WaitForDelete(t *testing.T) {
	modelName := acctest.RandomWithPrefix("tf-test-model")
	resourceName := "juju_model.model"

	resource.ParallelTest(t, resource.TestCase{
		PreCheck:                 func() { testAccPreCheck(t) },
		ProtoV6ProviderFactories: frameworkProviderFactories,
		Steps: []resource.TestStep{
			{
				Config: testAccResourceModel(modelName, testingCloud.CloudName(), "INFO"),
				Check: resource.ComposeTestCheckFunc(
					resource.TestCheckResourceAttr(resourceName, "name", modelName),
					resource.TestMatchResourceAttr(resourceName, "uuid", validUUID),
				),
			},
			{
				Config: " ",
			},
			{
				Config: testAccResourceModel(modelName, testingCloud.CloudName(), "INFO"),
				Check: resource.ComposeTestCheckFunc(
					resource.TestCheckResourceAttr(resourceName, "name", modelName),
					resource.TestMatchResourceAttr(resourceName, "uuid", validUUID),
				),
			},
		},
	})
}

func testAccCheckDevelopmentConfigIsUnset(modelName string) resource.TestCheckFunc {
>>>>>>> ee5d2782
	return func(s *terraform.State) error {
		rs, ok := s.RootModule().Resources[resourceID]
		if !ok {
			return fmt.Errorf("resource %q not found in state", resourceID)
		}
		modelUUID := rs.Primary.Attributes["uuid"]
		if modelUUID == "" {
			return fmt.Errorf("uuid is empty in state")
		}
		conn, err := TestClient.Models.GetConnection(&modelUUID)
		if err != nil {
			return err
		}
		defer func() { _ = conn.Close() }()

		// TODO: consider adding to client so we don't expose this layer (even in tests)
		modelconfigClient := modelconfig.NewClient(conn)

		metadata, err := modelconfigClient.ModelGetWithMetadata()
		if err != nil {
			return err
		}

		actual, found := metadata["development"]
		if !found {
			// not set, which is what we want
			return nil
		}
		expected := params.ConfigValue{
			Value:  false,
			Source: "default",
		}
		if actual.Value != expected.Value || actual.Source != expected.Source {
			return fmt.Errorf("expecting 'development' config for model: %s, to be %#v but was: %#v",
				modelUUID, expected, actual)
		}
		return nil
	}
}

func testAccResourceModel(modelName string, cloudName string, logLevel string) string {
	return fmt.Sprintf(`
resource "juju_model" "model" {
  name = %q

  cloud {
   name   = %q
   region = "localhost"
  }

  config = {
    logging-config = "<root>=%s"
  }
}`, modelName, cloudName, logLevel)
}

func testAccConstraintsModel(modelName string, cloudName string, constraints string) string {
	return fmt.Sprintf(`
resource "juju_model" "model" {
  name = %q

  cloud {
   name   = %q
   region = "localhost"
  }

  constraints = "%s"
}`, modelName, cloudName, constraints)
}

func testAccAnnotationsModel(modelName string, annotationKey, annotationValue string) string {
	return fmt.Sprintf(`
resource "juju_model" "testmodel" {
  name = %q

  annotations = {
	%q = %q
  }
}`, modelName, annotationKey, annotationValue)
}<|MERGE_RESOLUTION|>--- conflicted
+++ resolved
@@ -205,9 +205,6 @@
 	})
 }
 
-<<<<<<< HEAD
-func testAccCheckDevelopmentConfigIsUnset(resourceID string) resource.TestCheckFunc {
-=======
 // TestAcc_ResourceModel_WaitForDelete tests that the model can be deleted and recreated successfully.
 // It ensures that the model is properly cleaned up before the next creation attempt.
 func TestAcc_ResourceModel_WaitForDelete(t *testing.T) {
@@ -239,8 +236,7 @@
 	})
 }
 
-func testAccCheckDevelopmentConfigIsUnset(modelName string) resource.TestCheckFunc {
->>>>>>> ee5d2782
+func testAccCheckDevelopmentConfigIsUnset(resourceID string) resource.TestCheckFunc {
 	return func(s *terraform.State) error {
 		rs, ok := s.RootModule().Resources[resourceID]
 		if !ok {
