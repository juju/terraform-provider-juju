--- conflicted
+++ resolved
@@ -166,35 +166,6 @@
 }
 `, modelName, units, revision, exposeStr, hostname)
 }
-<<<<<<< HEAD
-`, modelName, units, revision, exposeStr)
-}
- 
-func testAccResourceApplicationPlacement(modelName string) string {
-	return fmt.Sprintf(`
-resource "juju_model" "this" {
-	name = %q
-}
-
-resource "juju_machine" "this" {
-	name = "this_machine"
-	series = "focal"
-	model = juju_model.this.name
-}
-
-resource "juju_application" "placement" {
-	model = juju_model.this.name
-	units = 1
-	name = "hello-juju"
-
-	charm {
-		name = "hello-juju"
-	}
-
-	placement = split(":", juju_machine.this.id)[1]
-}
-`, modelName)
-=======
 
 func testAccResourceApplicationConstraints(t *testing.T, modelName string, constraints string) string {
 	return fmt.Sprintf(`
@@ -246,5 +217,30 @@
 	}
 } 
 `, modelName, constraints)
->>>>>>> 1a6a757d
+}
+ 
+func testAccResourceApplicationPlacement(modelName string) string {
+	return fmt.Sprintf(`
+resource "juju_model" "this" {
+	name = %q
+}
+
+resource "juju_machine" "this" {
+	name = "this_machine"
+	series = "focal"
+	model = juju_model.this.name
+}
+
+resource "juju_application" "placement" {
+	model = juju_model.this.name
+	units = 1
+	name = "hello-juju"
+
+	charm {
+		name = "hello-juju"
+	}
+
+	placement = split(":", juju_machine.this.id)[1]
+}
+`, modelName)
 }