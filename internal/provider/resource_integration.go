--- conflicted
+++ resolved
@@ -454,61 +454,28 @@
 	if resp.Diagnostics.HasError() {
 		return
 	}
-<<<<<<< HEAD
-
-	modelUUID := state.ModelUUID.ValueString()
-
-	var apps []nestedApplication
-	state.Application.ElementsAs(ctx, &apps, false)
-	endpoints, _, _, err := parseEndpoints(apps)
-	if err != nil {
-		resp.Diagnostics.AddError("Provider Error", err.Error())
-		return
-	}
-
-	// Remove the integration
-	err = r.client.Integrations.DestroyIntegration(&juju.IntegrationInput{
-		ModelUUID: modelUUID,
-=======
-	modelName, endpointA, endpointB, idErr := modelNameAndEndpointsFromID(state.ID.ValueString())
-	if idErr.HasError() {
-		resp.Diagnostics.Append(idErr...)
-		return
-	}
-	endpoints := []string{endpointA, endpointB}
-	err := r.client.Integrations.DestroyIntegration(&juju.IntegrationInput{
-		ModelName: modelName,
->>>>>>> 5de30c3c
-		Endpoints: endpoints,
-	})
-	if err != nil {
-		resp.Diagnostics.AddError("Client Error", err.Error())
-		return
-	}
-<<<<<<< HEAD
 	modelUUID, endpointA, endpointB, idErr := modelUUIDAndEndpointsFromID(state.ID.ValueString())
 	if idErr.HasError() {
 		resp.Diagnostics.Append(idErr...)
 		return
 	}
-=======
->>>>>>> 5de30c3c
+	endpoints := []string{endpointA, endpointB}
+	err := r.client.Integrations.DestroyIntegration(&juju.IntegrationInput{
+		ModelUUID: modelUUID,
+		Endpoints: endpoints,
+	})
+	if err != nil {
+		resp.Diagnostics.AddError("Client Error", err.Error())
+		return
+	}
 
 	err = wait.WaitForError(
 		wait.WaitForErrorCfg[*juju.IntegrationInput, *juju.ReadIntegrationResponse]{
 			Context: ctx,
 			GetData: r.client.Integrations.ReadIntegration,
 			Input: &juju.IntegrationInput{
-<<<<<<< HEAD
 				ModelUUID: modelUUID,
-				Endpoints: []string{
-					endpointA,
-					endpointB,
-				},
-=======
-				ModelName: modelName,
 				Endpoints: endpoints,
->>>>>>> 5de30c3c
 			},
 			ErrorToWait:    juju.IntegrationNotFoundError,
 			NonFatalErrors: []error{juju.ConnectionRefusedError, juju.RetryReadError},
