--- conflicted
+++ resolved
@@ -21,11 +21,7 @@
 	"github.com/hashicorp/terraform-plugin-framework/tfsdk"
 	"github.com/hashicorp/terraform-plugin-framework/types"
 	"github.com/hashicorp/terraform-plugin-log/tflog"
-<<<<<<< HEAD
-	"github.com/juju/juju/core/crossmodel"
 	"github.com/juju/names/v5"
-=======
->>>>>>> df2cdd0d
 
 	"github.com/juju/terraform-provider-juju/internal/juju"
 	"github.com/juju/terraform-provider-juju/internal/wait"
@@ -244,14 +240,8 @@
 	// If the remote-app already exists, we will re-use it (see `ConsumeRemoteOffer` for more details).
 	if offer != nil {
 		offerResponse, err := r.client.Offers.ConsumeRemoteOffer(&juju.ConsumeRemoteOfferInput{
-<<<<<<< HEAD
-			ModelUUID:      modelUUID,
-			OfferURL:       offer.url,
-			RemoteAppAlias: offer.name,
-=======
-			ModelName: modelName,
+			ModelUUID: modelUUID,
 			OfferURL:  offer.url,
->>>>>>> df2cdd0d
 		})
 		if err != nil {
 			resp.Diagnostics.AddError("Client Error", fmt.Sprintf("Unable to consume remote offer, got error: %s", err))
@@ -425,99 +415,6 @@
 		}
 	}
 	r.trace(fmt.Sprintf("Deleted integration resource: %q", state.ID.ValueString()))
-<<<<<<< HEAD
-
-	var offer *offer
-	var apps []nestedApplication
-	resp.Diagnostics.Append(state.Application.ElementsAs(ctx, &apps, false)...)
-	if resp.Diagnostics.HasError() {
-		return
-	}
-	_, offer, _, err = parseEndpoints(apps)
-	if err != nil {
-		resp.Diagnostics.AddError("Provider Error", err.Error())
-		return
-	}
-
-	// check if the integration had consumed an offer.
-	if offer == nil {
-		return
-	}
-
-	// Destroy consumed offer.
-	err = r.client.Offers.RemoveRemoteApp(&juju.RemoveRemoteAppInput{
-		ModelUUID:     modelUUID,
-		RemoteAppName: offer.name,
-	})
-	if err != nil {
-		resp.Diagnostics.AddError("Client Error", err.Error())
-		return
-	}
-
-	err = wait.WaitForError(
-		wait.WaitForErrorCfg[*juju.ReadRemoteAppInput, *juju.ReadRemoteAppResponse]{
-			Context: ctx,
-			GetData: r.client.Offers.ReadRemoteApp,
-			Input: &juju.ReadRemoteAppInput{
-				ModelUUID:     modelUUID,
-				RemoteAppName: offer.name,
-			},
-			ExpectedErr:    juju.RemoteAppNotFoundError,
-			RetryAllErrors: true,
-		},
-	)
-	if err != nil {
-		errSummary := "Client Error"
-		errDetail := fmt.Sprintf("Unable to complete remote-app %q deletion in model %q: %v\n", offer.name, modelUUID, err)
-		if r.config.SkipFailedDeletion {
-			resp.Diagnostics.AddWarning(
-				errSummary,
-				errDetail+"There might be dangling resources requiring manual intervion.\n",
-			)
-		} else {
-			resp.Diagnostics.AddError(
-				errSummary,
-				errDetail,
-			)
-			return
-		}
-	}
-
-	r.trace(fmt.Sprintf("removed remote app %q", offer.name))
-}
-
-// createRemoteAppName checks if one of the applications is a cross-model offer
-// and if so, sets a custom name for the remote application.
-//
-// As background, the Juju API allows a user to consume an offer with a
-// specified alias. The Terraform provider does not expose this to the user,
-// and instead generates a unique name for each consumed offer.
-//
-// The name has the format "<remoteApp>-<localApp>-<endpoint>".
-// This function returns a new slice of applications with remote app name set.
-func createRemoteAppName(apps []nestedApplication) ([]nestedApplication, error) {
-	var localApp, remoteApp nestedApplication
-	var crossModel bool
-	for _, app := range apps {
-		if app.OfferURL.ValueString() != "" {
-			crossModel = true
-			remoteApp = app
-			continue
-		}
-		localApp = app
-	}
-	if !crossModel {
-		return apps, nil
-	}
-	parsedURL, err := crossmodel.ParseOfferURL(remoteApp.OfferURL.ValueString())
-	if err != nil {
-		return nil, fmt.Errorf("failed to parse offer URL %q: %w", remoteApp.OfferURL.ValueString(), err)
-	}
-	remoteAppName := fmt.Sprintf("%s-%s-%s", parsedURL.ApplicationName, localApp.Name.ValueString(), localApp.Endpoint.ValueString())
-	remoteApp.Name = types.StringValue(remoteAppName)
-	return []nestedApplication{localApp, remoteApp}, nil
-=======
->>>>>>> df2cdd0d
 }
 
 // UpgradeState upgrades the state of the integration resource.
