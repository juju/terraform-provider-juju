// Copyright 2023 Canonical Ltd.
// Licensed under the Apache License, Version 2.0, see LICENCE file for details.

package provider

import (
	"context"
	"errors"
	"fmt"
	"strings"
	"time"

	"github.com/hashicorp/terraform-plugin-framework-validators/listvalidator"
	"github.com/hashicorp/terraform-plugin-framework/diag"
	"github.com/hashicorp/terraform-plugin-framework/path"
	"github.com/hashicorp/terraform-plugin-framework/resource"
	"github.com/hashicorp/terraform-plugin-framework/resource/schema"
	"github.com/hashicorp/terraform-plugin-framework/resource/schema/listplanmodifier"
	"github.com/hashicorp/terraform-plugin-framework/resource/schema/mapplanmodifier"
	"github.com/hashicorp/terraform-plugin-framework/resource/schema/planmodifier"
	"github.com/hashicorp/terraform-plugin-framework/resource/schema/stringplanmodifier"
	"github.com/hashicorp/terraform-plugin-framework/schema/validator"
	"github.com/hashicorp/terraform-plugin-framework/tfsdk"
	"github.com/hashicorp/terraform-plugin-framework/types"
	"github.com/hashicorp/terraform-plugin-log/tflog"
	"github.com/juju/clock"
	"github.com/juju/juju/core/constraints"
	"github.com/juju/names/v5"

	"github.com/juju/terraform-provider-juju/internal/juju"
	"github.com/juju/terraform-provider-juju/internal/retry"
	"github.com/juju/terraform-provider-juju/internal/wait"
)

var _ resource.Resource = &modelResource{}
var _ resource.ResourceWithConfigure = &modelResource{}
var _ resource.ResourceWithImportState = &modelResource{}

func NewModelResource() resource.Resource {
	return &modelResource{}
}

type modelResource struct {
	client *juju.Client
	config juju.Config

	// context for the logging subsystem.
	subCtx context.Context
}

type modelResourceModel struct {
	Name        types.String `tfsdk:"name"`
	Cloud       types.List   `tfsdk:"cloud"`
	Config      types.Map    `tfsdk:"config"`
	Constraints types.String `tfsdk:"constraints"`
	Annotations types.Map    `tfsdk:"annotations"`
	Credential  types.String `tfsdk:"credential"`
	Type        types.String `tfsdk:"type"`
	UUID        types.String `tfsdk:"uuid"`
	// ID required by the testing framework
	ID types.String `tfsdk:"id"`
}

// nestedCloud represents an element in a Cloud list of a model resource
type nestedCloud struct {
	Name   types.String `tfsdk:"name"`
	Region types.String `tfsdk:"region"`
}

func (r *modelResource) Schema(_ context.Context, _ resource.SchemaRequest, resp *resource.SchemaResponse) {
	resp.Schema = schema.Schema{
		Description: "A resource that represent a Juju Model.",
		Attributes: map[string]schema.Attribute{
			"name": schema.StringAttribute{
				Description: "The name to be assigned to the model. Changing this value will" +
					" require the model to be destroyed and recreated by terraform.",
				Required: true,
				PlanModifiers: []planmodifier.String{
					stringplanmodifier.RequiresReplace(),
				},
			},
			"uuid": schema.StringAttribute{
				Description: "The uuid of the model",
				Computed:    true,
				PlanModifiers: []planmodifier.String{
					stringplanmodifier.UseStateForUnknown(),
				},
			},
			"config": schema.MapAttribute{
				Description: "Override default model configuration",
				Optional:    true,
				ElementType: types.StringType,
				PlanModifiers: []planmodifier.Map{
					mapplanmodifier.UseStateForUnknown(),
				},
			},
			"annotations": schema.MapAttribute{
				Description: "Annotations for the model",
				Optional:    true,
				ElementType: types.StringType,
				PlanModifiers: []planmodifier.Map{
					mapplanmodifier.UseStateForUnknown(),
				},
			},
			"constraints": schema.StringAttribute{
				Description: "Constraints imposed to this model",
				Optional:    true,
				PlanModifiers: []planmodifier.String{
					stringplanmodifier.UseStateForUnknown(),
				},
			},
			"credential": schema.StringAttribute{
				Description: "Credential used to add the model",
				Optional:    true,
				Computed:    true,
				PlanModifiers: []planmodifier.String{
					stringplanmodifier.UseStateForUnknown(),
				},
			},
			"type": schema.StringAttribute{
				Description: "Type of the model. Set by the Juju's API server",
				Computed:    true,
				PlanModifiers: []planmodifier.String{
					stringplanmodifier.UseStateForUnknown(),
				},
			},
			"id": schema.StringAttribute{
				Computed: true,
				PlanModifiers: []planmodifier.String{
					stringplanmodifier.UseStateForUnknown(),
				},
			},
		},
		Blocks: map[string]schema.Block{
			"cloud": schema.ListNestedBlock{
				Description: "Juju Cloud where the model will operate. Changing this value will cause the" +
					" model to be destroyed and recreated by terraform.",
				PlanModifiers: []planmodifier.List{
					listplanmodifier.RequiresReplace(),
				},
				Validators: []validator.List{
					listvalidator.SizeAtMost(1),
				},
				NestedObject: schema.NestedBlockObject{
					Attributes: map[string]schema.Attribute{
						"name": schema.StringAttribute{
							Description: "The name of the cloud",
							Required:    true,
						},
						"region": schema.StringAttribute{
							Description: "The region of the cloud",
							Optional:    true,
							Computed:    true,
							PlanModifiers: []planmodifier.String{
								stringplanmodifier.UseStateForUnknown(),
							},
						},
					},
				},
			},
		},
	}
}

func (r *modelResource) Configure(ctx context.Context, req resource.ConfigureRequest, resp *resource.ConfigureResponse) {
	// Prevent panic if the provider has not been configured.
	if req.ProviderData == nil {
		return
	}

	provider, ok := req.ProviderData.(juju.ProviderData)
	if !ok {
		resp.Diagnostics.AddError(
			"Unexpected Resource Configure Type",
			fmt.Sprintf("Expected juju.ProviderData, got: %T. Please report this issue to the provider developers.", req.ProviderData),
		)
		return
	}
	r.client = provider.Client
	r.config = provider.Config
	r.subCtx = tflog.NewSubsystem(ctx, LogResourceModel)
}

func (r *modelResource) Metadata(_ context.Context, req resource.MetadataRequest, resp *resource.MetadataResponse) {
	resp.TypeName = req.ProviderTypeName + "_model"
}

func (r *modelResource) ImportState(ctx context.Context, req resource.ImportStateRequest, resp *resource.ImportStateResponse) {
	resource.ImportStatePassthroughID(ctx, path.Root("id"), req, resp)
}

func (r *modelResource) Create(ctx context.Context, req resource.CreateRequest, resp *resource.CreateResponse) {
	// Prevent panic if the provider has not been configured.
	if r.client == nil {
		addClientNotConfiguredError(&resp.Diagnostics, "model", "create")
		return
	}

	var plan modelResourceModel

	// Read Terraform configuration from the request into the model
	resp.Diagnostics.Append(req.Plan.Get(ctx, &plan)...)
	if resp.Diagnostics.HasError() {
		return
	}

	// Acquire modelName, clouds, config, credential & constraints from the model plan
	modelName := plan.Name.ValueString()
	var clouds []nestedCloud
	resp.Diagnostics.Append(plan.Cloud.ElementsAs(ctx, &clouds, false)...)
	if resp.Diagnostics.HasError() {
		return
	}
	var config map[string]string
	var diags diag.Diagnostics
	config, diags = newConfig(ctx, plan.Config)
	if diags.HasError() {
		resp.Diagnostics.Append(diags...)
		return
	}
	credential := plan.Credential.ValueString()
	readConstraints := plan.Constraints.ValueString()

	parsedConstraints := constraints.Value{}
	var err error
	if readConstraints != "" {
		// TODO (cderici): this may be moved into internal/model so
		// resource_model can avoid importing juju/core/constraints
		parsedConstraints, err = constraints.Parse(readConstraints)
		if err != nil {
			resp.Diagnostics.AddError("Client Error", fmt.Sprintf("Unable to parse constraints, got error: %s", err))
			return
		}
	}

	cloudNameInput, cloudRegionInput := "", ""

	if len(clouds) > 0 {
		cloudNameInput = clouds[0].Name.ValueString()
		cloudRegionInput = clouds[0].Region.ValueString()
	}

	response, err := retry.RetryOnErrors(retry.RetryOnErrorsCfg[juju.CreateModelInput, juju.CreateModelResponse]{
		Context: ctx,
		Input: juju.CreateModelInput{
			Name:        modelName,
			CloudName:   cloudNameInput,
			CloudRegion: cloudRegionInput,
			Config:      config,
			Constraints: parsedConstraints,
			Credential:  credential,
		},
		Do:              r.client.Models.CreateModel,
		RetriableErrors: []error{juju.TransactionError, juju.ConnectionRefusedError},
		RetryConf: &wait.RetryConf{
			MaxDuration: 2 * time.Minute,
			Delay:       time.Second,
			Clock:       clock.WallClock,
		},
	})
	if err != nil {
		resp.Diagnostics.AddError("Client Error", fmt.Sprintf("Unable to create model %q, got error: %s", plan.Name, err))
		return
	}
	r.trace(fmt.Sprintf("model created : %q", modelName))

	if !plan.Cloud.IsNull() {
		// Set the cloud value if required
		newCloud := []nestedCloud{{
			Name:   types.StringValue(response.Cloud),
			Region: types.StringValue(response.CloudRegion),
		}}
		cloudType := req.Plan.Schema.GetBlocks()["cloud"].(schema.ListNestedBlock).NestedObject.Type()
		newPlanCloud, errDiag := types.ListValueFrom(ctx, cloudType, newCloud)
		resp.Diagnostics.Append(errDiag...)
		if resp.Diagnostics.HasError() {
			return
		}
		plan.Cloud = newPlanCloud
	}

	var annotations map[string]string
	resp.Diagnostics.Append(plan.Annotations.ElementsAs(ctx, &annotations, false)...)
	if resp.Diagnostics.HasError() {
		return
	}
	if len(annotations) > 0 {
		err = r.client.Annotations.SetAnnotations(&juju.SetAnnotationsInput{
			ModelUUID:   response.UUID,
			Annotations: annotations,
			EntityTag:   names.NewModelTag(response.UUID),
		})
		if err != nil {
			resp.Diagnostics.AddError("Client Error", fmt.Sprintf("Unable to set annotations for model %q, got error: %s", plan.Name, err))
			return
		}
	}

	plan.Credential = types.StringValue(response.CloudCredentialName)
	plan.Type = types.StringValue(response.Type)
	plan.UUID = types.StringValue(response.UUID)
	plan.ID = types.StringValue(response.UUID)

	r.trace(fmt.Sprintf("model resource created: %q", modelName))

	// Write the state plan into the Response.State
	resp.Diagnostics.Append(resp.State.Set(ctx, &plan)...)
}

func (r *modelResource) Read(ctx context.Context, req resource.ReadRequest, resp *resource.ReadResponse) {
	// Prevent panic if the provider has not been configured.
	if r.client == nil {
		addClientNotConfiguredError(&resp.Diagnostics, "model", "read")
		return
	}

	var state modelResourceModel

	// Read Terraform configuration from the request into the model
	resp.Diagnostics.Append(req.State.Get(ctx, &state)...)
	if resp.Diagnostics.HasError() {
		return
	}

	// Check if the model was imported. If the model was imported
	// we store model details like the model's cloud and constraints.
	// Otherwise we only read this info if plan specified them,
	// in which case they will be set on create.
	//
	// This allows a user to create models without specifying a cloud
	// or constraints, relying on the controller to choose defaults.

	imported := state.UUID.ValueString() == "" && state.ID.ValueString() != ""
	modelUUID := state.ID.ValueString()
	response, err := r.client.Models.ReadModel(modelUUID)
	if err != nil {
		resp.Diagnostics.Append(handleModelNotFoundError(ctx, err, &resp.State)...)
		return
	}
	r.trace(fmt.Sprintf("found model: %v", modelUUID))

	// Acquire cloud, credential, and config
	tag, err := names.ParseCloudCredentialTag(response.ModelInfo.CloudCredentialTag)
	if err != nil {
		resp.Diagnostics.AddError("Client Error", fmt.Sprintf("Unable to parse cloud credential tag for model, got error: %s", err))
		return
	}
	credential := tag.Name()

	// Set the read values into the new state model
	// Cloud
	if (imported && response.ModelInfo.CloudTag != "" && response.ModelInfo.CloudRegion != "") ||
		!state.Cloud.IsNull() {
		cloudList := []nestedCloud{{
			Name:   types.StringValue(strings.TrimPrefix(response.ModelInfo.CloudTag, juju.PrefixCloud)),
			Region: types.StringValue(response.ModelInfo.CloudRegion),
		}}
		cloudType := req.State.Schema.GetBlocks()["cloud"].(schema.ListNestedBlock).NestedObject.Type()
		newStateCloud, errDiag := types.ListValueFrom(ctx, cloudType, cloudList)
		resp.Diagnostics.Append(errDiag...)
		if resp.Diagnostics.HasError() {
			return
		}
		state.Cloud = newStateCloud
	}

	// Constraints
	if (imported && response.ModelConstraints.String() != "") || !state.Constraints.IsNull() {
		state.Constraints = types.StringValue(response.ModelConstraints.String())
	}

	// Config
	if len(response.ModelConfig) > 0 {
		config, diags := newConfigFromModelConfigAPI(ctx, response.ModelConfig, state.Config)
		resp.Diagnostics.Append(diags...)
		if resp.Diagnostics.HasError() {
			return
		}
		state.Config, diags = types.MapValueFrom(ctx, types.StringType, config)
		resp.Diagnostics.Append(diags...)
		if resp.Diagnostics.HasError() {
			return
		}
	}

	annotations, err := r.client.Annotations.GetAnnotations(&juju.GetAnnotationsInput{
		EntityTag: names.NewModelTag(response.ModelInfo.UUID),
		ModelUUID: modelUUID,
	})
	if err != nil {
		resp.Diagnostics.AddError("Client Error", fmt.Sprintf("Unable to get model's annotations, got error: %s", err))
		return
	}
	if len(annotations.Annotations) > 0 {
		annotationsType := req.State.Schema.GetAttributes()["annotations"].(schema.MapAttribute).ElementType

		annotationsMapValue, errDiag := types.MapValueFrom(ctx, annotationsType, annotations.Annotations)
		resp.Diagnostics.Append(errDiag...)
		if resp.Diagnostics.HasError() {
			return
		}
		state.Annotations = annotationsMapValue
	}
	// Name, Type, Credential, and Id.
	state.Name = types.StringValue(response.ModelInfo.Name)
	state.Type = types.StringValue(response.ModelInfo.Type)
	state.Credential = types.StringValue(credential)
	state.UUID = types.StringValue(response.ModelInfo.UUID)
	state.ID = types.StringValue(response.ModelInfo.UUID)
	r.trace(fmt.Sprintf("Read model resource for: %v", response.ModelInfo.Name))
	// Set the state onto the Terraform state
	resp.Diagnostics.Append(resp.State.Set(ctx, &state)...)
}

func (r *modelResource) Update(ctx context.Context, req resource.UpdateRequest, resp *resource.UpdateResponse) {
	// Prevent panic if the provider has not been configured.
	if r.client == nil {
		addClientNotConfiguredError(&resp.Diagnostics, "model", "update")
		return
	}
	var plan, state modelResourceModel

	// Read Terraform prior state data into the model
	resp.Diagnostics.Append(req.Plan.Get(ctx, &plan)...)
	resp.Diagnostics.Append(req.State.Get(ctx, &state)...)
	if resp.Diagnostics.HasError() {
		return
	}

	var err error
	modelUpdate := false

	// Check config update
	var configMap map[string]string
	var unsetConfigKeys []string

	if !plan.Config.Equal(state.Config) {
		modelUpdate = true
		var diags diag.Diagnostics
		configMap, unsetConfigKeys, diags = computeConfigDiff(ctx, state.Config, plan.Config)
		if diags.HasError() {
			resp.Diagnostics.Append(diags...)
			return
		}
	}

	// Check the constraints
	newConstraints, err := constraints.Parse(state.Constraints.ValueString())
	if err != nil {
		resp.Diagnostics.AddError("Client Error", fmt.Sprintf("Unable to parse constraints for model, got error: %s", err))
		return
	}
	if !plan.Constraints.Equal(state.Constraints) {
		modelUpdate = true
		newConstraints, err = constraints.Parse(plan.Constraints.ValueString())
		if err != nil {
			resp.Diagnostics.AddError("Client Error", fmt.Sprintf("Unable to parse constraints for model, got error: %s", err))
			return
		}
	}

	// Check the credential
	credentialUpdate := ""
	if !plan.Credential.Equal(state.Credential) {
		modelUpdate = true
		credentialUpdate = plan.Credential.ValueString()
	}

	// Check annotations
	if !state.Annotations.Equal(plan.Annotations) {
		resp.Diagnostics.Append(updateAnnotations(ctx, &r.client.Annotations, state.Annotations, plan.Annotations, plan.UUID.ValueString(), names.NewModelTag(plan.UUID.ValueString()))...)
		if resp.Diagnostics.HasError() {
			return
		}
	}

	if modelUpdate {
		var clouds []nestedCloud
		resp.Diagnostics.Append(plan.Cloud.ElementsAs(ctx, &clouds, false)...)
		if resp.Diagnostics.HasError() {
			return
		}

		var cloudNameInput string

		if len(clouds) > 0 {
			cloudNameInput = clouds[0].Name.ValueString()
		}

		err = r.client.Models.UpdateModel(juju.UpdateModelInput{
			UUID:        plan.UUID.ValueString(),
			CloudName:   cloudNameInput,
			Config:      configMap,
			Unset:       unsetConfigKeys,
			Constraints: &newConstraints,
			Credential:  credentialUpdate,
		})
		if err != nil {
			resp.Diagnostics.AddError("Client Error", fmt.Sprintf("Unable to update model, got error: %s", err))
			return
		}

		r.trace(fmt.Sprintf("Updated model resource: %q", plan.Name.ValueString()))
	}

	resp.Diagnostics.Append(resp.State.Set(ctx, &plan)...)
}

func (r *modelResource) Delete(ctx context.Context, req resource.DeleteRequest, resp *resource.DeleteResponse) {
	// Prevent panic if the provider has not been configured.
	if r.client == nil {
		addClientNotConfiguredError(&resp.Diagnostics, "model", "delete")
		return
	}

	var state modelResourceModel

	// Read Terraform configuration from the request into the model
	resp.Diagnostics.Append(req.State.Get(ctx, &state)...)
	if resp.Diagnostics.HasError() {
		return
	}

	modelUUID := state.UUID.ValueString()
	if modelUUID == "" {
		modelUUID = state.ID.ValueString()
	}
	arg := juju.DestroyModelInput{
		UUID: modelUUID,
	}
	err := r.client.Models.DestroyModel(arg)
	if err != nil {
		resp.Diagnostics.AddError("Client Error", fmt.Sprintf("Unable to delete model, got error: %s", err))
		return
	}
	modelName := state.Name.ValueString()
	err = wait.WaitForError(wait.WaitForErrorCfg[string, *juju.ReadModelStatusResponse]{
		Context:        ctx,
		GetData:        r.client.Models.ReadModelStatus,
<<<<<<< HEAD
		Input:          modelUUID,
		ErrorToWait:    juju.ModelNotFoundError,
		NonFatalErrors: []error{juju.ConnectionRefusedError, juju.RetryReadError},
=======
		Input:          modelName,
		ExpectedErr:    juju.ModelNotFoundError,
		RetryAllErrors: true,
>>>>>>> 0b6545dd
	})
	if err != nil {
		errSummary := "Client Error"
		errDetail := fmt.Sprintf("Unable to complete model %q deletion: %v\n", modelName, err)
		if r.config.SkipFailedDeletion {
			resp.Diagnostics.AddWarning(
				errSummary,
				errDetail+"There might be dangling resources requiring manual intervion.\n",
			)
		} else {
			resp.Diagnostics.AddError(
				errSummary,
				errDetail,
			)
		}

		return
	}
	r.trace(fmt.Sprintf("model deleted : %q", modelName))
}

func handleModelNotFoundError(ctx context.Context, err error, st *tfsdk.State) diag.Diagnostics {
	// This should not happen anymore, because Delete waits for the model to be destroyed.
	if errors.As(err, &juju.ModelNotFoundError) {
		// Model manually removed
		st.RemoveResource(ctx)
		return diag.Diagnostics{}
	}

	var diags diag.Diagnostics
	diags.AddError("Client Error", err.Error())
	return diags
}

func (r *modelResource) trace(msg string, additionalFields ...map[string]interface{}) {
	if r.subCtx == nil {
		return
	}

	//SubsystemTrace(subCtx, "my-subsystem", "hello, world", map[string]interface{}{"foo": 123})
	// Output:
	// {"@level":"trace","@message":"hello, world","@module":"provider.my-subsystem","foo":123}
	tflog.SubsystemTrace(r.subCtx, LogResourceModel, msg, additionalFields...)
}<|MERGE_RESOLUTION|>--- conflicted
+++ resolved
@@ -521,6 +521,7 @@
 		return
 	}
 
+	modelName := state.Name.ValueString()
 	modelUUID := state.UUID.ValueString()
 	if modelUUID == "" {
 		modelUUID = state.ID.ValueString()
@@ -533,19 +534,12 @@
 		resp.Diagnostics.AddError("Client Error", fmt.Sprintf("Unable to delete model, got error: %s", err))
 		return
 	}
-	modelName := state.Name.ValueString()
 	err = wait.WaitForError(wait.WaitForErrorCfg[string, *juju.ReadModelStatusResponse]{
 		Context:        ctx,
 		GetData:        r.client.Models.ReadModelStatus,
-<<<<<<< HEAD
 		Input:          modelUUID,
-		ErrorToWait:    juju.ModelNotFoundError,
-		NonFatalErrors: []error{juju.ConnectionRefusedError, juju.RetryReadError},
-=======
-		Input:          modelName,
 		ExpectedErr:    juju.ModelNotFoundError,
 		RetryAllErrors: true,
->>>>>>> 0b6545dd
 	})
 	if err != nil {
 		errSummary := "Client Error"
