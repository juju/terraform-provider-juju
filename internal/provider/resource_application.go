package provider

import (
	"context"
	"fmt"
	"strings"

	"github.com/hashicorp/terraform-plugin-sdk/v2/diag"
	"github.com/hashicorp/terraform-plugin-sdk/v2/helper/schema"
	"github.com/juju/juju/core/constraints"
	"github.com/juju/terraform-provider-juju/internal/juju"
)

func resourceApplication() *schema.Resource {
	return &schema.Resource{
		Description: "A resource that represents a Juju application deployment.",

		CreateContext: resourceApplicationCreate,
		ReadContext:   resourceApplicationRead,
		UpdateContext: resourceApplicationUpdate,
		DeleteContext: resourceApplicationDelete,

		Importer: &schema.ResourceImporter{
			StateContext: schema.ImportStatePassthroughContext,
		},

		Schema: map[string]*schema.Schema{
			"name": {
				Description: "A custom name for the application deployment. If empty, uses the charm's name.",
				Type:        schema.TypeString,
				Optional:    true,
				Computed:    true,
				ForceNew:    true,
			},
			"model": {
				Description: "The name of the model where the application is to be deployed.",
				Type:        schema.TypeString,
				Required:    true,
				ForceNew:    true,
			},
			"charm": {
				Description: "The name of the charm to be installed from Charmhub.",
				Type:        schema.TypeList,
				Required:    true,
				Elem: &schema.Resource{
					Schema: map[string]*schema.Schema{
						"name": {
							Description: "The name of the charm",
							Type:        schema.TypeString,
							Required:    true,
							ForceNew:    true,
						},
						"channel": {
							Description: "The channel to use when deploying a charm. Specified as \\<track>/\\<risk>/\\<branch>.",
							Type:        schema.TypeString,
							Default:     "latest/stable",
							Optional:    true,
						},
						"revision": {
							Description: "The revision of the charm to deploy.",
							Type:        schema.TypeInt,
							Optional:    true,
							Computed:    true,
						},
						"series": {
							Description: "The series on which to deploy.",
							Type:        schema.TypeString,
							Optional:    true,
							Computed:    true,
						},
					},
				},
			},
			"units": {
				Description: "The number of application units to deploy for the charm.",
				Type:        schema.TypeInt,
				Optional:    true,
				Default:     1,
			},
			"config": {
				Description: "Application specific configuration.",
				Type:        schema.TypeMap,
				Optional:    true,
				DefaultFunc: func() (interface{}, error) {
					return make(map[string]interface{}), nil
				},
			},
			"constraints": {
				Description: "Constraints imposed on this application.",
				Type:        schema.TypeString,
				Optional:    true,
				// Set as "computed" to pre-populate and preserve any implicit constraints
				Computed: true,
			},
			"trust": {
				Description: "Set the trust for the application.",
				Type:        schema.TypeBool,
				Optional:    true,
				Default:     false,
			},
			"expose": {
				Description: "Makes an application publicly available over the network",
				Type:        schema.TypeList,
				Optional:    true,
				Default:     nil,
				MaxItems:    1,
				Elem: &schema.Resource{
					Schema: map[string]*schema.Schema{
						"endpoints": {
							Description: "Expose only the ports that charms have opened for this comma-delimited list of endpoints",
							Type:        schema.TypeString,
							Default:     "",
							Optional:    true,
						},
						"spaces": {
							Description: "A comma-delimited list of spaces that should be able to access the application ports once exposed.",
							Type:        schema.TypeString,
							Default:     "",
							Optional:    true,
						},
						"cidrs": {
							Description: "A comma-delimited list of CIDRs that should be able to access the application ports once exposed.",
							Type:        schema.TypeString,
							Default:     "",
							Optional:    true,
						},
					},
				},
			},
<<<<<<< HEAD
			"placement": {
				Description: "Specify the target location for the application's units",
				Type: schema.TypeString,
				Optional: true,
				Default: "",
=======
			"principal": {
				Description: "Whether this is a Principal application",
				Type:        schema.TypeBool,
				Computed:    true,
>>>>>>> 1a6a757d
			},
		},
	}
}

func resourceApplicationCreate(ctx context.Context, d *schema.ResourceData, meta interface{}) diag.Diagnostics {
	client := meta.(*juju.Client)

	modelName := d.Get("model").(string)
	modelUUID, err := client.Models.ResolveModelUUID(modelName)
	if err != nil {
		return diag.FromErr(err)
	}

	name := d.Get("name").(string)
	charm := d.Get("charm").([]interface{})[0].(map[string]interface{})
	charmName := charm["name"].(string)
	channel := charm["channel"].(string)
	series := charm["series"].(string)
	units := d.Get("units").(int)
	trust := d.Get("trust").(bool)
	placement := d.Get("placement").(string)
	// populate the config parameter
	// terraform only permits a single type. We have to treat
	// strings to have different types
	configField := d.Get("config").(map[string]interface{})

	// if expose is nil, it was not defined
	var expose map[string]interface{} = nil
	exposeField, exposeWasSet := d.GetOk("expose")
	if exposeWasSet {
		// this was set, by default get no fields there
		expose = make(map[string]interface{}, 0)
		aux := exposeField.([]interface{})[0]
		if aux != nil {
			expose = aux.(map[string]interface{})
		}
	}

	revision := charm["revision"].(int)
	if _, exist := d.GetOk("charm.0.revision"); !exist {
		revision = -1
	}

	var parsedConstraints constraints.Value = constraints.Value{}
	readConstraints := d.Get("constraints").(string)
	if readConstraints != "" {
		parsedConstraints, err = constraints.Parse(readConstraints)
		if err != nil {
			return diag.FromErr(err)
		}
	}

	response, err := client.Applications.CreateApplication(&juju.CreateApplicationInput{
		ApplicationName: name,
		ModelUUID:       modelUUID,
		CharmName:       charmName,
		CharmChannel:    channel,
		CharmRevision:   revision,
		CharmSeries:     series,
		Units:           units,
		Config:          configField,
		Constraints:     parsedConstraints,
		Trust:           trust,
		Expose:          expose,
		Placement:       placement,
	})

	if err != nil {
		return diag.FromErr(err)
	}

	// These values can be computed, and so set from the response.
	if err = d.Set("name", response.AppName); err != nil {
		return diag.FromErr(err)
	}

	charm["revision"] = response.Revision
	charm["series"] = response.Series
	if err = d.Set("charm", []map[string]interface{}{charm}); err != nil {
		return diag.FromErr(err)
	}

	id := fmt.Sprintf("%s:%s", modelName, response.AppName)
	d.SetId(id)

	return resourceApplicationRead(ctx, d, meta)
}

func resourceApplicationRead(ctx context.Context, d *schema.ResourceData, meta interface{}) diag.Diagnostics {
	client := meta.(*juju.Client)
	id := strings.Split(d.Id(), ":")
	//If importing with an incorrect ID we need to catch and provide a user-friendly error
	if len(id) != 2 {
		return diag.Errorf("unable to parse model and application name from provided ID")
	}

	modelName, appName := id[0], id[1]
	modelUUID, err := client.Models.ResolveModelUUID(modelName)
	if err != nil {
		return diag.FromErr(err)
	}

	response, err := client.Applications.ReadApplication(&juju.ReadApplicationInput{
		ModelUUID: modelUUID,
		AppName:   appName,
	})
	if err != nil {
		return diag.FromErr(err)
	}

	if response == nil {
		return nil
	}

	var charmList map[string]interface{}
	_, exists := d.GetOk("charm")
	if exists {
		charmList = d.Get("charm").([]interface{})[0].(map[string]interface{})
		charmList["name"] = response.Name
		charmList["channel"] = response.Channel
		charmList["revision"] = response.Revision
		charmList["series"] = response.Series
	} else {
		charmList = map[string]interface{}{
			"name":     response.Name,
			"channel":  response.Channel,
			"revision": response.Revision,
			"series":   response.Series,
		}
	}
	if err = d.Set("charm", []map[string]interface{}{charmList}); err != nil {
		return diag.FromErr(err)
	}

	if err = d.Set("model", modelName); err != nil {
		return diag.FromErr(err)
	}
	if err = d.Set("name", appName); err != nil {
		return diag.FromErr(err)
	}
	if err = d.Set("units", response.Units); err != nil {
		return diag.FromErr(err)
	}

	if err = d.Set("trust", response.Trust); err != nil {
		return diag.FromErr(err)
	}

	if err = d.Set("principal", response.Principal); err != nil {
		return diag.FromErr(err)
	}

	// constraints do not apply to subordinate applications.
	if response.Principal {
		if err = d.Set("constraints", response.Constraints.String()); err != nil {
			return diag.FromErr(err)
		}
	}

	var exposeValue []map[string]interface{} = nil
	if response.Expose != nil {
		exposeValue = []map[string]interface{}{response.Expose}
	}
	if err = d.Set("expose", exposeValue); err != nil {
		return diag.FromErr(err)
	}

	// We focus on those config entries that
	// are not the default value. If the value was the same
	// we ignore it. If no changes were made, jump to the
	// next step.
	// Terraform does not allow to have several types
	// for a schema attribute. We have to transform the string
	// with the potential type we want to compare with.
	previousConfig := d.Get("config").(map[string]interface{})
	// known previously
	// update the values from the previous config
	changes := false
	for k, v := range response.Config {
		// Add if the value has changed from the previous state
		if previousValue, found := previousConfig[k]; found {
			if !juju.EqualConfigEntries(v, previousValue) {
				// remember that this terraform schema type only accepts strings
				previousConfig[k] = v.String()
				changes = true
			}
		} else if !v.IsDefault {
			// Add if the value is not default
			previousConfig[k] = v.String()
			changes = true
		}
	}
	// we only set changes if there is any difference between
	// the previous and the current config values
	if changes {
		if err = d.Set("config", previousConfig); err != nil {
			return diag.FromErr(err)
		}
	}

	if err = d.Set("placement", response.Placement); err != nil {
		return diag.FromErr(err)
	}

	return nil
}

func resourceApplicationUpdate(ctx context.Context, d *schema.ResourceData, meta interface{}) diag.Diagnostics {
	client := meta.(*juju.Client)

	appName := d.Get("name").(string)
	modelName := d.Get("model").(string)
	modelInfo, err := client.Models.GetModelByName(modelName)
	if err != nil {
		return diag.FromErr(err)
	}
	updateApplicationInput := juju.UpdateApplicationInput{
		ModelUUID: modelInfo.UUID,
		ModelType: modelInfo.Type,
		AppName:   appName,
	}

	if d.HasChange("units") {
		units := d.Get("units").(int)
		updateApplicationInput.Units = &units
	}

	if d.HasChange("trust") {
		trust := d.Get("trust").(bool)
		updateApplicationInput.Trust = &trust
	}

	if d.HasChange("expose") {
		oldExpose, newExpose := d.GetChange("expose")
		_, exposeWasSet := d.GetOk("expose")

		expose, unexpose := computeExposeDeltas(oldExpose, newExpose, exposeWasSet)

		updateApplicationInput.Expose = expose
		updateApplicationInput.Unexpose = unexpose
	}

	if d.HasChange("charm.0.revision") {
		revision := d.Get("charm.0.revision").(int)
		updateApplicationInput.Revision = &revision
	}

	if d.HasChange("config") {
		oldConfig, newConfig := d.GetChange("config")
		oldConfigMap := oldConfig.(map[string]interface{})
		newConfigMap := newConfig.(map[string]interface{})
		for k, v := range newConfigMap {
			// we've lost the type of the config value. We compare the string
			// values.
			oldEntry := fmt.Sprintf("%#v", oldConfigMap[k])
			newEntry := fmt.Sprintf("%#v", v)
			if oldEntry != newEntry {
				if updateApplicationInput.Config == nil {
					// initialize just in case
					updateApplicationInput.Config = make(map[string]interface{})
				}
				updateApplicationInput.Config[k] = v
			}
		}
	}

	if d.HasChange("constraints") {
		_, newConstraints := d.GetChange("constraints")
		appConstraints, err := constraints.Parse(newConstraints.(string))
		if err != nil {
			return diag.FromErr(err)
		}
		updateApplicationInput.Constraints = &appConstraints
	}

	err = client.Applications.UpdateApplication(&updateApplicationInput)
	if err != nil {
		return diag.FromErr(err)
	}

	return resourceApplicationRead(ctx, d, meta)
}

// computeExposeDeltas computes the differences between the previously
// stored expose value and the current one. The valueSet argument is used
// to indicate whether the value was already set or not in the latest
// read of the plan.
func computeExposeDeltas(oldExpose interface{}, newExpose interface{}, valueSet bool) (map[string]interface{}, []string) {
	var old map[string]interface{} = nil
	var new map[string]interface{} = nil

	if oldExpose != nil {
		aux := oldExpose.([]interface{})
		if len(aux) != 0 && aux[0] != nil {
			old = aux[0].(map[string]interface{})
		}
	}
	if newExpose != nil {
		aux := newExpose.([]interface{})
		if len(aux) != 0 && aux[0] != nil {
			new = aux[0].(map[string]interface{})
		}
	}
	if new == nil && valueSet {
		new = make(map[string]interface{})
	}

	toExpose := make(map[string]interface{})
	toUnexpose := make([]string, 0)
	// if new is nil we unexpose everything
	if new == nil {
		// set all the endpoints to be unexposed
		toUnexpose = append(toUnexpose, old["endpoints"].(string))
		return nil, toUnexpose
	}

	if old != nil {
		old = make(map[string]interface{})
	}

	// if we have new endpoints we have to expose them
	for endpoint, v := range new {
		_, found := old[endpoint]
		if found {
			// this was already set
			// If it is different, unexpose and then expose
			if v != old[endpoint] {
				toUnexpose = append(toUnexpose, endpoint)
				toExpose[endpoint] = v
			}
		} else {
			// this was not set, expose it
			toExpose[endpoint] = v
		}
	}
	return toExpose, toUnexpose
}

// Juju refers to deletion as "destroy" so we call the Destroy function of our client here rather than delete
// This function remains named Delete for parity across the provider and to stick within terraform naming conventions
func resourceApplicationDelete(ctx context.Context, d *schema.ResourceData, meta interface{}) diag.Diagnostics {
	client := meta.(*juju.Client)

	modelName := d.Get("model").(string)
	modelUUID, err := client.Models.ResolveModelUUID(modelName)
	if err != nil {
		return diag.FromErr(err)
	}

	var diags diag.Diagnostics

	err = client.Applications.DestroyApplication(&juju.DestroyApplicationInput{
		ApplicationName: d.Get("name").(string),
		ModelUUID:       modelUUID,
	})
	if err != nil {
		return diag.FromErr(err)
	}

	d.SetId("")
	return diags
}<|MERGE_RESOLUTION|>--- conflicted
+++ resolved
@@ -127,18 +127,15 @@
 					},
 				},
 			},
-<<<<<<< HEAD
 			"placement": {
 				Description: "Specify the target location for the application's units",
 				Type: schema.TypeString,
 				Optional: true,
 				Default: "",
-=======
 			"principal": {
 				Description: "Whether this is a Principal application",
 				Type:        schema.TypeBool,
 				Computed:    true,
->>>>>>> 1a6a757d
 			},
 		},
 	}
