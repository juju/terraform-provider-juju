--- conflicted
+++ resolved
@@ -25,12 +25,8 @@
 )
 
 const (
-<<<<<<< HEAD
-	TestProviderStableVersion = "0.20.0"
+	TestProviderStableVersion = "0.21.1"
 	TestProviderPreV1Version  = "0.20.0"
-=======
-	TestProviderStableVersion = "0.21.1"
->>>>>>> 5de30c3c
 	isJaasEnvKey              = "IS_JAAS"
 )
 
