// Copyright 2023 Canonical Ltd.
// Licensed under the Apache License, Version 2.0, see LICENCE file for details.

package juju

import (
	"fmt"
	"sync"

	"github.com/juju/juju/api/client/keymanager"
	"github.com/juju/utils/v3/ssh"
)

type sshKeysClient struct {
	SharedClient

	// KeyLock is used to prevent concurrent calls to AddKeys, ReadKeys and DeleteKeys
	// which can lead to race conditions in Juju. Issue: https://github.com/juju/juju/issues/20447
	KeyLock *sync.RWMutex
}

type CreateSSHKeyInput struct {
	Username  string
	ModelUUID string
	Payload   string
}

type ReadSSHKeyInput struct {
	Username      string
	ModelUUID     string
	KeyIdentifier string
}

type ReadSSHKeyOutput struct {
	Payload string
}

type DeleteSSHKeyInput struct {
	Username      string
	ModelUUID     string
	KeyIdentifier string
}

func newSSHKeysClient(sc SharedClient) *sshKeysClient {
	return &sshKeysClient{
		SharedClient: sc,
		KeyLock:      &sync.RWMutex{},
	}
}

func (c *sshKeysClient) CreateSSHKey(input *CreateSSHKeyInput) error {
<<<<<<< HEAD
	conn, err := c.GetConnection(&input.ModelUUID)
=======
	c.KeyLock.Lock()
	defer c.KeyLock.Unlock()
	conn, err := c.GetConnection(&input.ModelName)
>>>>>>> 5de30c3c
	if err != nil {
		return err
	}
	defer func() { _ = conn.Close() }()

	client := keymanager.NewClient(conn)

	// NOTE: In Juju 3.6 ssh keys are not associated with user - they are global per model. We pass in
	// the logged-in user for completeness. In Juju 4 ssh keys will be associated with users.
	params, err := client.AddKeys(input.Username, input.Payload)
	if err != nil {
		return err
	}
	if len(params) != 0 {
		messages := make([]string, 0)
		for _, e := range params {
			if e.Error != nil {
				messages = append(messages, e.Error.Message)
			}
		}
		if len(messages) == 0 {
			return nil
		}
		err = fmt.Errorf("%s", messages)
		return err
	}

	return nil
}

func (c *sshKeysClient) ReadSSHKey(input *ReadSSHKeyInput) (*ReadSSHKeyOutput, error) {
<<<<<<< HEAD
	conn, err := c.GetConnection(&input.ModelUUID)
=======
	c.KeyLock.RLock()
	defer c.KeyLock.RUnlock()
	conn, err := c.GetConnection(&input.ModelName)
>>>>>>> 5de30c3c
	if err != nil {
		return nil, err
	}
	defer func() { _ = conn.Close() }()

	client := keymanager.NewClient(conn)

	// NOTE: In Juju 3.6 ssh keys are not associated with user - they are global per model. We pass in
	// the logged-in user for completeness. In Juju 4 ssh keys will be associated with users.
	returnedKeys, err := client.ListKeys(ssh.FullKeys, input.Username)
	if err != nil {
		return nil, err
	}

	for _, res := range returnedKeys {
		for _, k := range res.Result {
			fingerprint, comment, err := ssh.KeyFingerprint(k)
			if err != nil {
				return nil, fmt.Errorf("error getting fingerprint for ssh key: %w", err)
			}
			if input.KeyIdentifier == fingerprint || input.KeyIdentifier == comment {
				return &ReadSSHKeyOutput{
					Payload: k,
				}, nil
			}
		}
	}

	return nil, fmt.Errorf("no ssh key found for %s", input.KeyIdentifier)
}

func (c *sshKeysClient) DeleteSSHKey(input *DeleteSSHKeyInput) error {
<<<<<<< HEAD
	conn, err := c.GetConnection(&input.ModelUUID)
=======
	c.KeyLock.Lock()
	defer c.KeyLock.Unlock()
	conn, err := c.GetConnection(&input.ModelName)
>>>>>>> 5de30c3c
	if err != nil {
		return err
	}
	defer func() { _ = conn.Close() }()

	client := keymanager.NewClient(conn)

	// NOTE: Unfortunately Juju will return an error if we try to
	// remove the last ssh key from the controller. This is something
	// that impacts the current Juju logic. As a temporal workaround
	// we will check if this is the latest SSH key of this model and
	// skip the delete.
	returnedKeys, err := client.ListKeys(ssh.FullKeys, input.Username)
	if err != nil {
		return err
	}
	// only check if there is one key
	if len(returnedKeys) == 1 {
		fingerprint, comment, err := ssh.KeyFingerprint(returnedKeys[0].Result[0])
		if err != nil {
			return fmt.Errorf("error getting fingerprint for ssh key: %w", err)
		}
		if input.KeyIdentifier == fingerprint || input.KeyIdentifier == comment {
			// This is the latest key, do not remove it
			c.Warnf(fmt.Sprintf("ssh key from user %s is the last one and will not be removed", input.KeyIdentifier))
			return nil
		}
	}

	// NOTE: In Juju 3.6 ssh keys are not associated with user - they are global per model. We pass in
	// the logged-in user for completeness. In Juju 4 ssh keys will be associated with users.<
	params, err := client.DeleteKeys(input.Username, input.KeyIdentifier)
	if len(params) != 0 {
		messages := make([]string, 0)
		for _, e := range params {
			if e.Error != nil {
				messages = append(messages, e.Error.Message)
			}
		}
		if len(messages) == 0 {
			return nil
		}
		err = fmt.Errorf("%s", messages)
		return err
	}

	return err
}<|MERGE_RESOLUTION|>--- conflicted
+++ resolved
@@ -49,13 +49,9 @@
 }
 
 func (c *sshKeysClient) CreateSSHKey(input *CreateSSHKeyInput) error {
-<<<<<<< HEAD
-	conn, err := c.GetConnection(&input.ModelUUID)
-=======
 	c.KeyLock.Lock()
 	defer c.KeyLock.Unlock()
-	conn, err := c.GetConnection(&input.ModelName)
->>>>>>> 5de30c3c
+	conn, err := c.GetConnection(&input.ModelUUID)
 	if err != nil {
 		return err
 	}
@@ -87,13 +83,9 @@
 }
 
 func (c *sshKeysClient) ReadSSHKey(input *ReadSSHKeyInput) (*ReadSSHKeyOutput, error) {
-<<<<<<< HEAD
-	conn, err := c.GetConnection(&input.ModelUUID)
-=======
 	c.KeyLock.RLock()
 	defer c.KeyLock.RUnlock()
-	conn, err := c.GetConnection(&input.ModelName)
->>>>>>> 5de30c3c
+	conn, err := c.GetConnection(&input.ModelUUID)
 	if err != nil {
 		return nil, err
 	}
@@ -126,13 +118,9 @@
 }
 
 func (c *sshKeysClient) DeleteSSHKey(input *DeleteSSHKeyInput) error {
-<<<<<<< HEAD
-	conn, err := c.GetConnection(&input.ModelUUID)
-=======
 	c.KeyLock.Lock()
 	defer c.KeyLock.Unlock()
-	conn, err := c.GetConnection(&input.ModelName)
->>>>>>> 5de30c3c
+	conn, err := c.GetConnection(&input.ModelUUID)
 	if err != nil {
 		return err
 	}
