--- conflicted
+++ resolved
@@ -27,11 +27,8 @@
 
 type Client struct {
 	Applications applicationsClient
-<<<<<<< HEAD
 	Machines     machinesClient
-=======
 	Credentials  credentialsClient
->>>>>>> d0478872
 	Integrations integrationsClient
 	Models       modelsClient
 	Offers       offersClient
@@ -52,11 +49,8 @@
 		Applications: *newApplicationClient(cf),
 		Credentials:  *newCredentialsClient(cf),
 		Integrations: *newIntegrationsClient(cf),
-<<<<<<< HEAD
 		Machines:     *newMachinesClient(cf),
-=======
 		Models:       *newModelsClient(cf),
->>>>>>> d0478872
 		Offers:       *newOffersClient(cf),
 		SSHKeys:      *newSSHKeysClient(cf),
 		Users:        *newUsersClient(cf),
