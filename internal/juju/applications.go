// Package juju is a facade to make interacting with Juju clients simpler. It also acts as an insulating layer
// protecting the provider package from upstream changes.
// The long-term intention is for this package to be removed. Eventually, it would be nice for this package to
// be replaced with more granular clients in Juju itself. Note that much of this code is duplicated from Juju CLI
// commands.
package juju

import (
	"errors"
	"fmt"
	"math"
	"reflect"
	"strconv"
	"strings"

	"github.com/juju/juju/core/model"
	"github.com/juju/juju/rpc/params"
	"github.com/rs/zerolog/log"

	"github.com/juju/charm/v8"
	charmresources "github.com/juju/charm/v8/resource"
	jujuerrors "github.com/juju/errors"
	apiapplication "github.com/juju/juju/api/client/application"
	apicharms "github.com/juju/juju/api/client/charms"
	apiclient "github.com/juju/juju/api/client/client"
	apimodelconfig "github.com/juju/juju/api/client/modelconfig"
	apiresources "github.com/juju/juju/api/client/resources"
	"github.com/juju/juju/cmd/juju/application/utils"
	"github.com/juju/juju/core/constraints"
	"github.com/juju/juju/core/instance"
	"github.com/juju/juju/environs/config"
	"github.com/juju/juju/version"
	"github.com/juju/names/v4"
)

type applicationsClient struct {
	ConnectionFactory
}

// ConfigEntry is an auxiliar struct to
// keep information about juju config entries.
// Specially, we want to know if they have the
// default value.
type ConfigEntry struct {
	Value     interface{}
	IsDefault bool
}

// EqualConfigEntries compare two juju configuration entries.
// If both entries share the same type, otherwise they are
// considered to be different.
func EqualConfigEntries(a interface{}, b interface{}) bool {
	if reflect.TypeOf(a) != reflect.TypeOf(b) {
		return false
	}
	return a == b
}

func (ce *ConfigEntry) String() string {
	return ConfigEntryToString(ce.Value)
}

// ConfigEntryToString returns the string representation based on
// the current value.
func ConfigEntryToString(input interface{}) string {
	switch t := input.(type) {
	case bool:
		return strconv.FormatBool(t)
	case int64:
		return strconv.FormatInt(t, 10)
	case float64:
		return strconv.FormatFloat(t, 'f', 0, 64)
	default:
		return input.(string)
	}
}

type CreateApplicationInput struct {
	ApplicationName string
	ModelUUID       string
	CharmName       string
	CharmChannel    string
	CharmSeries     string
	CharmRevision   int
	Units           int
	Trust           bool
	Expose          map[string]interface{}
	Config          map[string]interface{}
<<<<<<< HEAD
	Placement       string
=======
	Constraints     constraints.Value
>>>>>>> 1a6a757d
}

type CreateApplicationResponse struct {
	AppName  string
	Revision int
	Series   string
}

type ReadApplicationInput struct {
	ModelUUID string
	AppName   string
}

type ReadApplicationResponse struct {
<<<<<<< HEAD
	Name      string
	Channel   string
	Revision  int
	Series    string
	Units     int
	Trust     bool
	Config    map[string]ConfigEntry
	Expose    map[string]interface{}
	Placement string
=======
	Name        string
	Channel     string
	Revision    int
	Series      string
	Units       int
	Trust       bool
	Config      map[string]ConfigEntry
	Constraints constraints.Value
	Expose      map[string]interface{}
	Principal   bool
>>>>>>> 1a6a757d
}

type UpdateApplicationInput struct {
	ModelUUID string
	ModelType string
	AppName   string
	//Channel   string // TODO: Unsupported for now
	Units    *int
	Revision *int
	Trust    *bool
	Expose   map[string]interface{}
	// Unexpose indicates what endpoints to unexpose
	Unexpose []string
	Config   map[string]interface{}
	//Series    string // TODO: Unsupported for now
<<<<<<< HEAD
	Placement map[string]interface{}
=======
	Constraints *constraints.Value
>>>>>>> 1a6a757d
}

type DestroyApplicationInput struct {
	ApplicationName string
	ModelUUID       string
}

func newApplicationClient(cf ConnectionFactory) *applicationsClient {
	return &applicationsClient{
		ConnectionFactory: cf,
	}
}

func resolveCharmURL(charmName string) (*charm.URL, error) {
	path, err := charm.EnsureSchema(charmName, charm.CharmHub)
	if err != nil {
		return nil, err
	}
	charmURL, err := charm.ParseURL(path)
	if err != nil {
		return nil, err
	}

	return charmURL, nil
}

func (c applicationsClient) CreateApplication(input *CreateApplicationInput) (*CreateApplicationResponse, error) {
	conn, err := c.GetConnection(&input.ModelUUID)
	if err != nil {
		return nil, err
	}

	charmsAPIClient := apicharms.NewClient(conn)
	defer charmsAPIClient.Close()

	clientAPIClient := apiclient.NewClient(conn)
	defer clientAPIClient.Close()

	applicationAPIClient := apiapplication.NewClient(conn)
	defer applicationAPIClient.Close()

	modelconfigAPIClient := apimodelconfig.NewClient(conn)
	defer modelconfigAPIClient.Close()

	resourcesAPIClient, err := apiresources.NewClient(conn)
	if err != nil {
		return nil, err
	}

	defer resourcesAPIClient.Close()

	appName := input.ApplicationName
	if appName == "" {
		appName = input.CharmName
	}
	if err := names.ValidateApplicationName(appName); err != nil {
		return nil, err
	}

	channel, err := charm.ParseChannel(input.CharmChannel)
	if err != nil {
		return nil, err
	}

	charmURL, err := resolveCharmURL(input.CharmName)
	if err != nil {
		return nil, err
	}

	if charmURL.Revision != UnspecifiedRevision {
		return nil, fmt.Errorf("cannot specify revision in a charm or bundle name")
	}
	if input.CharmRevision != UnspecifiedRevision && channel.Empty() {
		return nil, fmt.Errorf("specifying a revision requires a channel for future upgrades")
	}

	modelConstraints, err := modelconfigAPIClient.GetModelConstraints()
	if err != nil {
		return nil, err
	}
	platform, err := utils.DeducePlatform(constraints.Value{}, input.CharmSeries, modelConstraints)
	if err != nil {
		return nil, err
	}
	urlForOrigin := charmURL
	if input.CharmRevision != UnspecifiedRevision {
		urlForOrigin = urlForOrigin.WithRevision(input.CharmRevision)
	}
	origin, err := utils.DeduceOrigin(urlForOrigin, channel, platform)
	if err != nil {
		return nil, err
	}
	// Charm or bundle has been supplied as a URL so we resolve and
	// deploy using the store but pass in the origin command line
	// argument so users can target a specific origin.
	resolved, err := charmsAPIClient.ResolveCharms([]apicharms.CharmToResolve{{URL: charmURL, Origin: origin}})
	if err != nil {
		return nil, err
	}
	if len(resolved) != 1 {
		return nil, fmt.Errorf("expected only one resolution, received %d", len(resolved))
	}
	resolvedCharm := resolved[0]

	if resolvedCharm.Error != nil {
		return nil, resolvedCharm.Error
	}

	// Figure out the actual series of the charm
	var series string
	switch {
	case input.CharmSeries != "":
		// Explicitly request series.
		series = input.CharmSeries
	case charmURL.Series != "":
		// Series specified in charm URL.
		series = charmURL.Series
	default:
		// First try using the default model series if explicitly set, provided
		// it is supported by the charm.
		// Get the model config
		attrs, err := modelconfigAPIClient.ModelGet()
		if err != nil {
			return nil, jujuerrors.Wrap(err, errors.New("cannot fetch model settings"))
		}
		modelConfig, err := config.New(config.NoDefaults, attrs)
		if err != nil {
			return nil, err
		}

		var explicit bool
		series, explicit = modelConfig.DefaultSeries()
		if explicit {
			_, err := charm.SeriesForCharm(series, resolvedCharm.SupportedSeries)
			if err == nil {
				break
			}
		}

		// Finally, because we are forced we choose LTS
		series = version.DefaultSupportedLTS()
	}

	// Select an actually supported series
	series, err = charm.SeriesForCharm(series, resolvedCharm.SupportedSeries)
	if err != nil {
		return nil, err
	}

	// Add the charm to the model
	origin = resolvedCharm.Origin.WithSeries(series)

	var deployRevision int
	if input.CharmRevision > -1 {
		deployRevision = input.CharmRevision
	} else {
		if origin.Revision != nil {
			deployRevision = *origin.Revision
		} else {
			return nil, errors.New("no origin revision")
		}
	}

	charmURL = resolvedCharm.URL.WithRevision(deployRevision).WithArchitecture(origin.Architecture).WithSeries(series)
	resultOrigin, err := charmsAPIClient.AddCharm(charmURL, origin, false)
	if err != nil {
		return nil, err
	}

	charmID := apiapplication.CharmID{
		URL:    charmURL,
		Origin: resultOrigin,
	}

	resources, err := c.processResources(charmsAPIClient, resourcesAPIClient, charmID, input.ApplicationName)
	if err != nil {
		return nil, err
	}

	// The deploy API endpoint expects string values for the
	// constraints.
	var appConfig map[string]string
	if input.Config == nil {
		appConfig = make(map[string]string)
	} else {
		appConfig = make(map[string]string, len(input.Config))
		for k, v := range input.Config {
			appConfig[k] = ConfigEntryToString(v)
		}
	}

	appConfig["trust"] = fmt.Sprintf("%v", input.Trust)

	placements := []*instance.Placement{}
	if input.Placement == "" {
		placements = nil
	} else {
		placementDirectives := strings.Split(input.Placement, ",")

		for _, directive := range placementDirectives {
			appPlacement, err := instance.ParsePlacement(directive)
			if err != nil {
				return nil, err
			}
			placements = append(placements, appPlacement)
		}
	}

	err = applicationAPIClient.Deploy(apiapplication.DeployArgs{
		CharmID:         charmID,
		ApplicationName: appName,
		NumUnits:        input.Units,
		Series:          resultOrigin.Series,
		CharmOrigin:     resultOrigin,
		Config:          appConfig,
		Cons:            input.Constraints,
		Resources:       resources,
		Placement:       placements,
	})

	if err != nil {
		// unfortunate error during deployment
		return &CreateApplicationResponse{
			AppName:  appName,
			Revision: *origin.Revision,
			Series:   series,
		}, err
	}

	// If we have managed to deploy something, now we have
	// to check if we have to expose something
	err = c.processExpose(applicationAPIClient, input.ApplicationName, input.Expose)

	return &CreateApplicationResponse{
		AppName:  appName,
		Revision: *origin.Revision,
		Series:   series,
	}, err
}

// processExpose is a local function that executes an expose request.
// If the exposeConfig argument is nil it simply exits. If not,
// an expose request is done populating the request arguments with
// the endpoints, spaces, and cidrs contained in the exposeConfig
// map.
func (c applicationsClient) processExpose(applicationAPIClient *apiapplication.Client, applicationName string, expose map[string]interface{}) error {
	// nothing to do
	if expose == nil {
		return nil
	}

	exposeConfig := make(map[string]string)
	for k, v := range expose {
		if v != nil {
			exposeConfig[k] = v.(string)
		} else {
			exposeConfig[k] = ""
		}
	}

	// create one entry with spaces and the CIDRs per endpoint. If no endpoint
	// use an empty value ("")
	listEndpoints := splitCommaDelimitedList(exposeConfig["endpoints"])
	listSpaces := splitCommaDelimitedList(exposeConfig["spaces"])
	listCIDRs := splitCommaDelimitedList(exposeConfig["cidrs"])

	if len(listEndpoints)+len(listSpaces)+len(listCIDRs) == 0 {
		log.Trace().Msgf("call expose application [%s]", applicationName)
		return applicationAPIClient.Expose(applicationName, nil)
	}

	// build params and send the request
	if len(listEndpoints) == 0 {
		listEndpoints = append(listEndpoints, "")
	}

	requestParams := make(map[string]params.ExposedEndpoint)
	for _, epName := range listEndpoints {
		requestParams[epName] = params.ExposedEndpoint{
			ExposeToSpaces: listSpaces,
			ExposeToCIDRs:  listCIDRs,
		}
	}

	log.Trace().Interface("ExposeParams", requestParams).Msg("call expose API endpoint")

	return applicationAPIClient.Expose(applicationName, requestParams)
}

func splitCommaDelimitedList(list string) []string {
	items := make([]string, 0)
	for _, token := range strings.Split(list, ",") {
		token = strings.TrimSpace(token)
		if len(token) == 0 {
			continue
		}
		items = append(items, token)
	}
	return items
}

// processResources is a helper function to process the charm
// metadata and request the download of any additional resource.
func (c applicationsClient) processResources(charmsAPIClient *apicharms.Client, resourcesAPIClient *apiresources.Client, charmID apiapplication.CharmID, appName string) (map[string]string, error) {
	charmInfo, err := charmsAPIClient.CharmInfo(charmID.URL.String())
	if err != nil {
		return nil, err
	}

	// check if we have resources to request
	if len(charmInfo.Meta.Resources) == 0 {
		return nil, nil
	}

	pendingResources := []charmresources.Resource{}
	for _, v := range charmInfo.Meta.Resources {
		aux := charmresources.Resource{
			Meta: charmresources.Meta{
				Name:        v.Name,
				Type:        v.Type,
				Path:        v.Path,
				Description: v.Description,
			},
			Origin: charmresources.OriginStore,
			// TODO: prepare for resources with different versions
			Revision: -1,
		}
		pendingResources = append(pendingResources, aux)
	}

	resourcesReq := apiresources.AddPendingResourcesArgs{
		ApplicationID: appName,
		CharmID: apiresources.CharmID{
			URL:    charmID.URL,
			Origin: charmID.Origin,
		},
		CharmStoreMacaroon: nil,
		Resources:          pendingResources,
	}

	toRequest, err := resourcesAPIClient.AddPendingResources(resourcesReq)
	if err != nil {
		return nil, err
	}

	// now build a map with the resource name and the corresponding UUID
	toReturn := map[string]string{}
	for i, argsResource := range pendingResources {
		toReturn[argsResource.Meta.Name] = toRequest[i]
	}

	return toReturn, nil
}

func (c applicationsClient) ReadApplication(input *ReadApplicationInput) (*ReadApplicationResponse, error) {
	conn, err := c.GetConnection(&input.ModelUUID)
	if err != nil {
		return nil, err
	}

	applicationAPIClient := apiapplication.NewClient(conn)
	defer applicationAPIClient.Close()

	charmsAPIClient := apicharms.NewClient(conn)
	defer charmsAPIClient.Close()

	clientAPIClient := apiclient.NewClient(conn)
	defer clientAPIClient.Close()

	apps, err := applicationAPIClient.ApplicationsInfo([]names.ApplicationTag{names.NewApplicationTag(input.AppName)})
	if err != nil {
		log.Error().Err(err).Msg("found when querying the applications info")
		return nil, err
	}
	if len(apps) > 1 {
		return nil, fmt.Errorf("more than one result for application: %s", input.AppName)
	}
	if len(apps) < 1 {
		return nil, fmt.Errorf("no results for application: %s", input.AppName)
	}
	appInfo := apps[0].Result

	var appConstraints constraints.Value = constraints.Value{}
	// constraints do not apply to subordinate applications.
	if appInfo.Principal {
		queryConstraints, err := applicationAPIClient.GetConstraints(input.AppName)
		if err != nil {
			log.Error().Err(err).Msg("found when querying the application constraints")
			return nil, err
		}
		if len(queryConstraints) != 1 {
			return nil, fmt.Errorf("expected one set of application constraints, received %d", len(queryConstraints))
		}
		appConstraints = queryConstraints[0]
	}

	status, err := clientAPIClient.Status(nil)
	if err != nil {
		return nil, err
	}
	var appStatus params.ApplicationStatus
	var exists bool
	if appStatus, exists = status.Applications[input.AppName]; !exists {
		return nil, fmt.Errorf("no status returned for application: %s", input.AppName)
	}

	var placementBuilder strings.Builder
	placementCount := 0
	for _, v := range appStatus.Units {
		placementBuilder.WriteString(v.Machine)
		placementCount += 1
		if placementCount != len(appStatus.Units) {
			// Don't put a comma after the last machine
			placementBuilder.WriteString(",")
		}
	}

	placement := placementBuilder.String()

	unitCount := len(appStatus.Units)

	// NOTE: we are assuming that this charm comes from CharmHub
	charmURL, err := charm.ParseURL(appStatus.Charm)
	if err != nil {
		return nil, fmt.Errorf("failed to parse charm: %v", err)
	}

	returnedConf, err := applicationAPIClient.Get("master", input.AppName)
	if err != nil {
		return nil, fmt.Errorf("failed to get app configuration %v", err)
	}

	conf := make(map[string]ConfigEntry, 0)
	if returnedConf.ApplicationConfig != nil {
		for k, v := range returnedConf.ApplicationConfig {
			// skip the trust value. We have an independent field for that
			if k == "trust" {
				continue
			}
			// The API returns the configuration entries as interfaces
			aux := v.(map[string]interface{})
			// set if we find the value key and this is not a default
			// value.
			if value, found := aux["value"]; found {
				conf[k] = ConfigEntry{
					Value:     value,
					IsDefault: aux["source"] == "default",
				}
			}
		}
		// repeat the same steps for charm config values
		for k, v := range returnedConf.CharmConfig {
			aux := v.(map[string]interface{})
			if value, found := aux["value"]; found {
				conf[k] = ConfigEntry{
					Value:     value,
					IsDefault: aux["source"] == "default",
				}
			}
		}
	}

	// trust field which has to be included into the configuration
	trustValue := false
	if returnedConf.ApplicationConfig != nil {
		aux, found := returnedConf.ApplicationConfig["trust"]
		if found {
			m := aux.(map[string]any)
			target, found := m["value"]
			if found {
				trustValue = target.(bool)
			}
		}
	}

	// the expose field requires additional logic because
	// the API returns populated cidrs by default. Additionally,
	// we populate the unexpose field in the response structure
	// to indicate endpoints that has to be removed by comparing
	var exposed map[string]interface{} = nil
	if appStatus.Exposed {
		// rebuild
		exposed = make(map[string]interface{}, 0)
		endpoints := []string{""}
		spaces := ""
		cidrs := ""
		for epName, value := range appStatus.ExposedEndpoints {
			if epName != "" {
				endpoints = append(endpoints, epName)
			}
			if len(spaces) == 0 {
				spaces = strings.Join(value.ExposeToSpaces, ",")
			}
			if len(cidrs) == 0 {
				// by default the API sets
				// cidrs: "0.0.0.0/0,::/0"
				// ignore them
				aux := removeDefaultCidrs(value.ExposeToCIDRs)
				cidrs = strings.Join(aux, ",")
			}
		}
		exposed["endpoints"] = strings.Join(endpoints, ",")
		exposed["spaces"] = spaces
		exposed["cidrs"] = cidrs
	}

	response := &ReadApplicationResponse{
<<<<<<< HEAD
		Name:      charmURL.Name,
		Channel:   appStatus.CharmChannel,
		Revision:  charmURL.Revision,
		Series:    appInfo.Series,
		Units:     unitCount,
		Trust:     trustValue,
		Expose:    exposed,
		Config:    conf,
		Placement: placement,
=======
		Name:        charmURL.Name,
		Channel:     appStatus.CharmChannel,
		Revision:    charmURL.Revision,
		Series:      appInfo.Series,
		Units:       unitCount,
		Trust:       trustValue,
		Expose:      exposed,
		Config:      conf,
		Constraints: appConstraints,
		Principal:   appInfo.Principal,
>>>>>>> 1a6a757d
	}

	return response, nil
}

// removeDefaultCidrs is an auxiliar function to remove
// the "0.0.0.0/0 and ::/0" strings from an array of
// cidrs
func removeDefaultCidrs(cidrs []string) []string {
	toReturn := make([]string, 0)
	for _, cidr := range cidrs {
		if cidr != "0.0.0.0/0" && cidr != "::/0" {
			toReturn = append(toReturn, cidr)
		}
	}
	return toReturn
}

func (c applicationsClient) UpdateApplication(input *UpdateApplicationInput) error {
	conn, err := c.GetConnection(&input.ModelUUID)
	if err != nil {
		return err
	}

	applicationAPIClient := apiapplication.NewClient(conn)
	defer applicationAPIClient.Close()

	charmsAPIClient := apicharms.NewClient(conn)
	defer charmsAPIClient.Close()

	clientAPIClient := apiclient.NewClient(conn)
	defer clientAPIClient.Close()

	modelconfigAPIClient := apimodelconfig.NewClient(conn)
	defer modelconfigAPIClient.Close()

	status, err := clientAPIClient.Status(nil)
	if err != nil {
		return err
	}
	var appStatus params.ApplicationStatus
	var exists bool
	if appStatus, exists = status.Applications[input.AppName]; !exists {
		return fmt.Errorf("no status returned for application: %s", input.AppName)
	}

	// process configuration
	var auxConfig map[string]string
	if input.Config != nil {
		auxConfig = make(map[string]string)
		for k, v := range input.Config {
			auxConfig[k] = ConfigEntryToString(v)
		}
	}

	// trust goes inside the config
	if input.Trust != nil {
		if auxConfig == nil {
			auxConfig = make(map[string]string)
		}
		auxConfig["trust"] = fmt.Sprintf("%v", *input.Trust)
	}

	if auxConfig != nil {
		err := applicationAPIClient.SetConfig("master", input.AppName, "", auxConfig)
		if err != nil {
			log.Error().Err(err).Msg("error setting configuration params")
			return err
		}
	}

	// unexpose corresponding endpoints
	if len(input.Unexpose) != 0 {
		log.Trace().Interface("endpoints", input.Unexpose).Msg("Unexposing endpoints")
		if err := applicationAPIClient.Unexpose(input.AppName, input.Unexpose); err != nil {
			log.Error().Err(err).Msg("error when trying to unexpose")
			return err
		}
	}
	// expose endpoints if required
	if input.Expose != nil {
		log.Trace().Interface("endpoints", input.Unexpose).Msg("Expose endpoints")
		err := c.processExpose(applicationAPIClient, input.AppName, input.Expose)
		if err != nil {
			log.Error().Err(err).Msg("error when trying to expose")
			return err
		}
	}

	if input.Units != nil {
		// TODO: Refactor this to a separate function
		if input.ModelType == model.CAAS.String() {
			_, err := applicationAPIClient.ScaleApplication(apiapplication.ScaleApplicationParams{
				ApplicationName: input.AppName,
				Scale:           *input.Units,
				Force:           false,
			})
			if err != nil {
				return err
			}
		} else {
			unitDiff := *input.Units - len(appStatus.Units)

			if unitDiff > 0 {
				_, err := applicationAPIClient.AddUnits(apiapplication.AddUnitsParams{
					ApplicationName: input.AppName,
					NumUnits:        unitDiff,
				})
				if err != nil {
					return err
				}
			}

			if unitDiff < 0 {
				var unitNames []string
				for unitName := range appStatus.Units {
					unitNames = append(unitNames, unitName)
				}

				unitAbs := int(math.Abs(float64(unitDiff)))
				var unitsToDestroy []string
				for i := 0; i < unitAbs; i++ {
					unitsToDestroy = append(unitsToDestroy, unitNames[i])
				}
				_, err := applicationAPIClient.DestroyUnits(apiapplication.DestroyUnitsParams{
					Units:          unitsToDestroy,
					DestroyStorage: true,
				})
				if err != nil {
					return err
				}
			}
		}
	}

	if input.Revision != nil {
		// TODO: How do we actually set the revision?
		// It looks like it is set by updating the charmURL which encodes the revision
		oldURL, _, err := applicationAPIClient.GetCharmURLOrigin("", input.AppName)
		if err != nil {
			return err
		}

		newURL := oldURL.WithRevision(*input.Revision)

		modelConstraints, err := modelconfigAPIClient.GetModelConstraints()
		if err != nil {
			return err
		}
		platform, err := utils.DeducePlatform(constraints.Value{}, appStatus.Series, modelConstraints)
		if err != nil {
			return err
		}

		channel, err := charm.ParseChannel(appStatus.CharmChannel)
		if err != nil {
			return err
		}

		origin, err := utils.DeduceOrigin(newURL, channel, platform)
		if err != nil {
			return err
		}

		resultOrigin, err := charmsAPIClient.AddCharm(newURL, origin, false)
		if err != nil {
			return err
		}

		err = applicationAPIClient.SetCharm("", apiapplication.SetCharmConfig{
			ApplicationName: input.AppName,
			CharmID: apiapplication.CharmID{
				URL:    newURL,
				Origin: resultOrigin,
			},
		})
		if err != nil {
			return err
		}
	}

	if input.Constraints != nil {
		err := applicationAPIClient.SetConstraints(input.AppName, *input.Constraints)
		if err != nil {
			log.Error().Err(err).Msg("error setting application constraints")
			return err
		}
	}

	return nil
}

func (c applicationsClient) DestroyApplication(input *DestroyApplicationInput) error {
	conn, err := c.GetConnection(&input.ModelUUID)
	if err != nil {
		return err
	}

	applicationAPIClient := apiapplication.NewClient(conn)
	defer applicationAPIClient.Close()

	var destroyParams = apiapplication.DestroyApplicationsParams{
		Applications: []string{
			input.ApplicationName,
		},
		DestroyStorage: true,
	}

	_, err = applicationAPIClient.DestroyApplications(destroyParams)

	if err != nil {
		return err
	}

	return nil
}<|MERGE_RESOLUTION|>--- conflicted
+++ resolved
@@ -86,11 +86,8 @@
 	Trust           bool
 	Expose          map[string]interface{}
 	Config          map[string]interface{}
-<<<<<<< HEAD
 	Placement       string
-=======
 	Constraints     constraints.Value
->>>>>>> 1a6a757d
 }
 
 type CreateApplicationResponse struct {
@@ -105,17 +102,6 @@
 }
 
 type ReadApplicationResponse struct {
-<<<<<<< HEAD
-	Name      string
-	Channel   string
-	Revision  int
-	Series    string
-	Units     int
-	Trust     bool
-	Config    map[string]ConfigEntry
-	Expose    map[string]interface{}
-	Placement string
-=======
 	Name        string
 	Channel     string
 	Revision    int
@@ -126,7 +112,7 @@
 	Constraints constraints.Value
 	Expose      map[string]interface{}
 	Principal   bool
->>>>>>> 1a6a757d
+  Placement string
 }
 
 type UpdateApplicationInput struct {
@@ -142,11 +128,8 @@
 	Unexpose []string
 	Config   map[string]interface{}
 	//Series    string // TODO: Unsupported for now
-<<<<<<< HEAD
 	Placement map[string]interface{}
-=======
 	Constraints *constraints.Value
->>>>>>> 1a6a757d
 }
 
 type DestroyApplicationInput struct {
@@ -654,17 +637,6 @@
 	}
 
 	response := &ReadApplicationResponse{
-<<<<<<< HEAD
-		Name:      charmURL.Name,
-		Channel:   appStatus.CharmChannel,
-		Revision:  charmURL.Revision,
-		Series:    appInfo.Series,
-		Units:     unitCount,
-		Trust:     trustValue,
-		Expose:    exposed,
-		Config:    conf,
-		Placement: placement,
-=======
 		Name:        charmURL.Name,
 		Channel:     appStatus.CharmChannel,
 		Revision:    charmURL.Revision,
@@ -675,7 +647,7 @@
 		Config:      conf,
 		Constraints: appConstraints,
 		Principal:   appInfo.Principal,
->>>>>>> 1a6a757d
+    Placement: placement,
 	}
 
 	return response, nil
